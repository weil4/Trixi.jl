module TestExamples2DEuler

using Test
using Trixi

include("test_trixi.jl")

EXAMPLES_DIR = pkgdir(Trixi, "examples", "tree_2d_dgsem")

@testset "Compressible Euler" begin
#! format: noindent

@trixi_testset "elixir_euler_source_terms.jl" begin
    @test_trixi_include(joinpath(EXAMPLES_DIR, "elixir_euler_source_terms.jl"),
                        l2=[
                            9.321181253186009e-7,
                            1.4181210743438511e-6,
                            1.4181210743487851e-6,
                            4.824553091276693e-6,
                        ],
                        linf=[
                            9.577246529612893e-6,
                            1.1707525976012434e-5,
                            1.1707525976456523e-5,
                            4.8869615580926506e-5,
                        ])
    # Ensure that we do not have excessive memory allocations
    # (e.g., from type instabilities)
    let
        t = sol.t[end]
        u_ode = sol.u[end]
        du_ode = similar(u_ode)
        @test (@allocated Trixi.rhs!(du_ode, u_ode, semi, t)) < 1000
    end
end

@trixi_testset "elixir_euler_source_terms_sc_subcell.jl" begin
    @test_trixi_include(joinpath(EXAMPLES_DIR,
                                 "elixir_euler_source_terms_sc_subcell.jl"),
                        l2=[
                            2.0633069593983843e-6,
                            1.9337331005472223e-6,
                            1.9337331005227536e-6,
                            5.885362117543159e-6,
                        ],
                        linf=[
                            1.636984098429828e-5,
                            1.5579038690871627e-5,
                            1.557903868998345e-5,
                            5.260532107742577e-5,
                        ])
    # Ensure that we do not have excessive memory allocations
    # (e.g., from type instabilities)
    let
        t = sol.t[end]
        u_ode = sol.u[end]
        du_ode = similar(u_ode)
        @test (@allocated Trixi.rhs!(du_ode, u_ode, semi, t)) < 15000
    end
end

@trixi_testset "elixir_euler_convergence_pure_fv.jl" begin
    @test_trixi_include(joinpath(EXAMPLES_DIR, "elixir_euler_convergence_pure_fv.jl"),
                        l2=[
                            0.026440292358506527,
                            0.013245905852168414,
                            0.013245905852168479,
                            0.03912520302609374,
                        ],
                        linf=[
                            0.042130817806361964,
                            0.022685499230187034,
                            0.022685499230187922,
                            0.06999771202145322,
                        ])
    # Ensure that we do not have excessive memory allocations
    # (e.g., from type instabilities)
    let
        t = sol.t[end]
        u_ode = sol.u[end]
        du_ode = similar(u_ode)
        @test (@allocated Trixi.rhs!(du_ode, u_ode, semi, t)) < 1000
    end
end

@trixi_testset "elixir_euler_convergence_IDP.jl" begin
    @test_trixi_include(joinpath(EXAMPLES_DIR, "elixir_euler_convergence_IDP.jl"),
                        l2=[
                            0.1289984161854359,
                            0.012899841618543363,
                            0.025799683237087086,
                            0.003224960404636081,
                        ],
                        linf=[
                            0.9436588685021441,
                            0.0943658868502173,
                            0.1887317737004306,
                            0.02359147170911058,
                        ])
    # Ensure that we do not have excessive memory allocations
    # (e.g., from type instabilities)
    let
        t = sol.t[end]
        u_ode = sol.u[end]
        du_ode = similar(u_ode)
        @test (@allocated Trixi.rhs!(du_ode, u_ode, semi, t)) < 15000
    end
end

@trixi_testset "elixir_euler_density_wave.jl" begin
    @test_trixi_include(joinpath(EXAMPLES_DIR, "elixir_euler_density_wave.jl"),
                        l2=[
                            0.0010600778457964775,
                            0.00010600778457634275,
                            0.00021201556915872665,
                            2.650194614399671e-5,
                        ],
                        linf=[
                            0.006614198043413566,
                            0.0006614198043973507,
                            0.001322839608837334,
                            0.000165354951256802,
                        ],
                        tspan=(0.0, 0.5))
    # Ensure that we do not have excessive memory allocations
    # (e.g., from type instabilities)
    let
        t = sol.t[end]
        u_ode = sol.u[end]
        du_ode = similar(u_ode)
        @test (@allocated Trixi.rhs!(du_ode, u_ode, semi, t)) < 1000
    end
end

@trixi_testset "elixir_euler_source_terms_nonperiodic.jl" begin
    @test_trixi_include(joinpath(EXAMPLES_DIR,
                                 "elixir_euler_source_terms_nonperiodic.jl"),
                        l2=[
                            2.259440511766445e-6,
                            2.318888155713922e-6,
                            2.3188881557894307e-6,
                            6.3327863238858925e-6,
                        ],
                        linf=[
                            1.498738264560373e-5,
                            1.9182011928187137e-5,
                            1.918201192685487e-5,
                            6.0526717141407005e-5,
                        ])
    # Ensure that we do not have excessive memory allocations
    # (e.g., from type instabilities)
    let
        t = sol.t[end]
        u_ode = sol.u[end]
        du_ode = similar(u_ode)
        @test (@allocated Trixi.rhs!(du_ode, u_ode, semi, t)) < 1000
    end
end

@trixi_testset "elixir_euler_ec.jl" begin
    @test_trixi_include(joinpath(EXAMPLES_DIR, "elixir_euler_ec.jl"),
                        l2=[
                            0.061751715597716854,
                            0.05018223615408711,
                            0.05018989446443463,
                            0.225871559730513,
                        ],
                        linf=[
                            0.29347582879608825,
                            0.31081249232844693,
                            0.3107380389947736,
                            1.0540358049885143,
                        ])
    # Ensure that we do not have excessive memory allocations
    # (e.g., from type instabilities)
    let
        t = sol.t[end]
        u_ode = sol.u[end]
        du_ode = similar(u_ode)
        @test (@allocated Trixi.rhs!(du_ode, u_ode, semi, t)) < 1000
    end
end

@trixi_testset "elixir_euler_ec.jl with flux_kennedy_gruber" begin
    @test_trixi_include(joinpath(EXAMPLES_DIR, "elixir_euler_ec.jl"),
                        l2=[
                            0.03481471610306124,
                            0.027694280613944234,
                            0.027697905866996532,
                            0.12932052501462554,
                        ],
                        linf=[
                            0.31052098400669004,
                            0.3481295959664616,
                            0.34807152194137336,
                            1.1044947556170719,
                        ],
                        maxiters=10,
                        surface_flux=flux_kennedy_gruber,
                        volume_flux=flux_kennedy_gruber)
    # Ensure that we do not have excessive memory allocations
    # (e.g., from type instabilities)
    let
        t = sol.t[end]
        u_ode = sol.u[end]
        du_ode = similar(u_ode)
        @test (@allocated Trixi.rhs!(du_ode, u_ode, semi, t)) < 1000
    end
end

@trixi_testset "elixir_euler_ec.jl with flux_chandrashekar" begin
    @test_trixi_include(joinpath(EXAMPLES_DIR, "elixir_euler_ec.jl"),
                        l2=[
                            0.03481122603050542,
                            0.027662840593087695,
                            0.027665658732350273,
                            0.12927455860656786,
                        ],
                        linf=[
                            0.3110089578739834,
                            0.34888111987218107,
                            0.3488278669826813,
                            1.1056349046774305,
                        ],
                        maxiters=10,
                        surface_flux=flux_chandrashekar,
                        volume_flux=flux_chandrashekar)
    # Ensure that we do not have excessive memory allocations
    # (e.g., from type instabilities)
    let
        t = sol.t[end]
        u_ode = sol.u[end]
        du_ode = similar(u_ode)
        @test (@allocated Trixi.rhs!(du_ode, u_ode, semi, t)) < 1000
    end
end

@trixi_testset "elixir_euler_shockcapturing.jl" begin
    @test_trixi_include(joinpath(EXAMPLES_DIR, "elixir_euler_shockcapturing.jl"),
                        l2=[
                            0.05380629130119074,
                            0.04696798008325309,
                            0.04697067787841479,
                            0.19687382235494968,
                        ],
                        linf=[
                            0.18527440131928286,
                            0.2404798030563736,
                            0.23269573860381076,
                            0.6874012187446894,
                        ])
    # Ensure that we do not have excessive memory allocations
    # (e.g., from type instabilities)
    let
        t = sol.t[end]
        u_ode = sol.u[end]
        du_ode = similar(u_ode)
        @test (@allocated Trixi.rhs!(du_ode, u_ode, semi, t)) < 1000
    end
end

@trixi_testset "elixir_euler_shockcapturing_subcell.jl" begin
    @test_trixi_include(joinpath(EXAMPLES_DIR,
                                 "elixir_euler_shockcapturing_subcell.jl"),
                        l2=[
                            0.08508152653623638,
                            0.04510301725066843,
                            0.04510304668512745,
                            0.6930705064715306,
                        ],
                        linf=[
                            0.31136518019691406,
                            0.5617651935473419,
                            0.5621200790240503,
                            2.8866869108596056,
                        ])
    # Ensure that we do not have excessive memory allocations
    # (e.g., from type instabilities)
    let
        t = sol.t[end]
        u_ode = sol.u[end]
        du_ode = similar(u_ode)
        @test (@allocated Trixi.rhs!(du_ode, u_ode, semi, t)) < 15000
    end
end

@trixi_testset "elixir_euler_shockcapturing_subcell.jl (fixed time step)" begin
    # Testing local SSP method without stepsize callback
    # Additionally, tests combination with SaveSolutionCallback using time interval
    @test_trixi_include(joinpath(EXAMPLES_DIR,
                                 "elixir_euler_shockcapturing_subcell.jl"),
                        dt=2.0e-3,
                        tspan=(0.0, 0.25),
                        save_solution=SaveSolutionCallback(dt = 0.1 + 1.0e-8),
                        callbacks=CallbackSet(summary_callback, save_solution,
                                              analysis_callback, alive_callback),
                        l2=[
                            0.05624855363458103,
                            0.06931288786158463,
                            0.06931283188960778,
                            0.6200535829842072,
                        ],
                        linf=[
                            0.29029967648805566,
                            0.6494728865862608,
                            0.6494729363533714,
                            3.0949621505674787,
                        ])
    # Ensure that we do not have excessive memory allocations
    # (e.g., from type instabilities)
    let
        t = sol.t[end]
        u_ode = sol.u[end]
        du_ode = similar(u_ode)
        @test (@allocated Trixi.rhs!(du_ode, u_ode, semi, t)) < 15000
    end
end

@trixi_testset "elixir_euler_blast_wave.jl" begin
    @test_trixi_include(joinpath(EXAMPLES_DIR, "elixir_euler_blast_wave.jl"),
                        l2=[
                            0.14170569763947993,
                            0.11647068900798814,
                            0.11647072556898294,
                            0.3391989213659599,
                        ],
                        linf=[
                            1.6544204510794196,
                            1.35194638484646,
                            1.3519463848472744,
                            1.831228461662809,
                        ],
                        maxiters=30)
    # Ensure that we do not have excessive memory allocations
    # (e.g., from type instabilities)
    let
        t = sol.t[end]
        u_ode = sol.u[end]
        du_ode = similar(u_ode)
        @test (@allocated Trixi.rhs!(du_ode, u_ode, semi, t)) < 1000
    end
end

@trixi_testset "elixir_euler_blast_wave_pure_fv.jl" begin
    @test_trixi_include(joinpath(EXAMPLES_DIR, "elixir_euler_blast_wave_pure_fv.jl"),
                        l2=[
                            0.39957047631960346,
                            0.21006912294983154,
                            0.21006903549932,
                            0.6280328163981136,
                        ],
                        linf=[
                            2.20417889887697,
                            1.5487238480003327,
                            1.5486788679247812,
                            2.4656795949035857,
                        ],
                        tspan=(0.0, 0.5),
                        # Let this test run longer to cover some lines in flux_hllc
                        coverage_override=(maxiters = 10^5, tspan = (0.0, 0.1)))
    # Ensure that we do not have excessive memory allocations
    # (e.g., from type instabilities)
    let
        t = sol.t[end]
        u_ode = sol.u[end]
        du_ode = similar(u_ode)
        @test (@allocated Trixi.rhs!(du_ode, u_ode, semi, t)) < 1000
    end
end

@trixi_testset "elixir_euler_blast_wave_amr.jl" begin
    @test_trixi_include(joinpath(EXAMPLES_DIR, "elixir_euler_blast_wave_amr.jl"),
                        l2=[
                            0.6835576416907511,
                            0.2839963955262972,
                            0.28399565983676,
                            0.7229447806293277,
                        ],
                        linf=[
                            3.0969614882801393,
                            1.7967947300740248,
                            1.7967508302506658,
                            3.040149575567518,
                        ],
                        tspan=(0.0, 1.0),
                        coverage_override=(maxiters = 6,))
    # Ensure that we do not have excessive memory allocations
    # (e.g., from type instabilities)
    let
        t = sol.t[end]
        u_ode = sol.u[end]
        du_ode = similar(u_ode)
        @test (@allocated Trixi.rhs!(du_ode, u_ode, semi, t)) < 1000
    end
end

@trixi_testset "elixir_euler_blast_wave_sc_subcell.jl" begin
    @test_trixi_include(joinpath(EXAMPLES_DIR, "elixir_euler_blast_wave_sc_subcell.jl"),
                        l2=[
                            0.30783113348004093,
                            0.17597018114974242,
                            0.17594406844552404,
                            0.6141151469952726,
                        ],
                        linf=[
                            1.297252661541156,
                            1.105840523330678,
                            1.1058680103852032,
                            2.434846187265568,
                        ],
                        tspan=(0.0, 0.5),
                        initial_refinement_level=4,
                        coverage_override=(maxiters = 6,))
    # Ensure that we do not have excessive memory allocations
    # (e.g., from type instabilities)
    let
        t = sol.t[end]
        u_ode = sol.u[end]
        du_ode = similar(u_ode)
        @test (@allocated Trixi.rhs!(du_ode, u_ode, semi, t)) < 15000
    end
end

@trixi_testset "elixir_euler_blast_wave_sc_subcell_nonperiodic.jl" begin
    @test_trixi_include(joinpath(EXAMPLES_DIR,
                                 "elixir_euler_blast_wave_sc_subcell_nonperiodic.jl"),
                        l2=[
                            0.3221177942225801,
                            0.1798478357478982,
                            0.1798364616438908,
                            0.6136884131056267,
                        ],
                        linf=[
                            1.343766644801395,
                            1.1749593109683463,
                            1.1747613085307178,
                            2.4216006041018785,
                        ],
                        tspan=(0.0, 0.5),
                        initial_refinement_level=4,
                        coverage_override=(maxiters = 6,))
    # Ensure that we do not have excessive memory allocations
    # (e.g., from type instabilities)
    let
        t = sol.t[end]
        u_ode = sol.u[end]
        du_ode = similar(u_ode)
        @test (@allocated Trixi.rhs!(du_ode, u_ode, semi, t)) < 15000
    end
end

@trixi_testset "elixir_euler_blast_wave_MCL.jl" begin
    @test_trixi_include(joinpath(EXAMPLES_DIR, "elixir_euler_blast_wave_MCL.jl"),
                        l2=[
                            0.32716628280821736,
                            0.17711362716405113,
                            0.17710881738119433,
                            0.6192141753914343,
                        ],
                        linf=[
                            1.3147680231795071,
                            1.1313232952582144,
                            1.1308868661560831,
                            2.4962119219206,
                        ],
                        tspan=(0.0, 0.5),
                        initial_refinement_level=4,
                        coverage_override=(maxiters = 6,))
    # Ensure that we do not have excessive memory allocations
    # (e.g., from type instabilities)
    let
        t = sol.t[end]
        u_ode = sol.u[end]
        du_ode = similar(u_ode)
        @test (@allocated Trixi.rhs!(du_ode, u_ode, semi, t)) < 15000
    end
end

@trixi_testset "elixir_euler_sedov_blast_wave.jl" begin
    @test_trixi_include(joinpath(EXAMPLES_DIR, "elixir_euler_sedov_blast_wave.jl"),
                        l2=[
                            0.4866953770742574,
                            0.1673477470091984,
                            0.16734774700934,
                            0.6184367248923149,
                        ],
                        linf=[
                            2.6724832723962053,
                            1.2916089288910635,
                            1.2916089289001427,
                            6.474699399394252,
                        ],
                        tspan=(0.0, 1.0),
                        coverage_override=(maxiters = 6,))
    # Ensure that we do not have excessive memory allocations
    # (e.g., from type instabilities)
    let
        t = sol.t[end]
        u_ode = sol.u[end]
        du_ode = similar(u_ode)
        @test (@allocated Trixi.rhs!(du_ode, u_ode, semi, t)) < 1000
    end
end

@trixi_testset "elixir_euler_sedov_blast_wave_sc_subcell.jl" begin
    rm(joinpath("out", "deviations.txt"), force = true)
    @test_trixi_include(joinpath(EXAMPLES_DIR,
                                 "elixir_euler_sedov_blast_wave_sc_subcell.jl"),
                        l2=[
                            0.47651273561515994,
                            0.16605194156429376,
                            0.16605194156447747,
                            0.6184646142923547,
                        ],
                        linf=[
                            2.559717182592356,
                            1.3594817545576394,
                            1.3594817545666105,
                            6.451896959781657,
                        ],
                        tspan=(0.0, 1.0),
                        initial_refinement_level=4,
                        coverage_override=(maxiters = 6,),
                        save_errors=true)
    lines = readlines(joinpath("out", "deviations.txt"))
    @test lines[1] == "# iter, simu_time, rho_min, rho_max, entropy_guermond_etal_min"
    cmd = string(Base.julia_cmd())
    coverage = occursin("--code-coverage", cmd) &&
               !occursin("--code-coverage=none", cmd)
    if coverage
        # Run with coverage takes 6 time steps.
        @test startswith(lines[end], "6")
    else
        # Run without coverage takes 89 time steps.
        @test startswith(lines[end], "89")
    end
    # Ensure that we do not have excessive memory allocations
    # (e.g., from type instabilities)
    let
        t = sol.t[end]
        u_ode = sol.u[end]
        du_ode = similar(u_ode)
        @test (@allocated Trixi.rhs!(du_ode, u_ode, semi, t)) < 15000
    end
end

@trixi_testset "elixir_euler_sedov_blast_wave_MCL.jl" begin
    rm("out/deviations.txt", force = true)
    @test_trixi_include(joinpath(EXAMPLES_DIR, "elixir_euler_sedov_blast_wave_MCL.jl"),
                        l2=[
                            0.4740321851943766,
                            0.15889871334104985,
                            0.15889871334104988,
                            0.6190405536267991,
                        ],
                        linf=[
                            4.011954283668753,
                            1.8527131099524292,
                            1.8527131099524277,
                            6.465833729130187,
                        ],
                        tspan=(0.0, 1.0),
                        initial_refinement_level=4,
                        coverage_override=(maxiters = 6,),
                        save_errors=true,
                        output_directory="out")
    lines = readlines("out/deviations.txt")
    @test lines[1] ==
          "# iter, simu_time, rho_min, rho_max, rho_v1_min, rho_v1_max, rho_v2_min, rho_v2_max, rho_e_min, rho_e_max, pressure_min"
    @test startswith(lines[end], "349") || startswith(lines[end], "1")
    # Ensure that we do not have excessive memory allocations
    # (e.g., from type instabilities)
    let
        t = sol.t[end]
        u_ode = sol.u[end]
        du_ode = similar(u_ode)
        @test (@allocated Trixi.rhs!(du_ode, u_ode, semi, t)) < 15000
    end
end

@trixi_testset "elixir_euler_sedov_blast_wave.jl (HLLE)" begin
    @test_trixi_include(joinpath(EXAMPLES_DIR, "elixir_euler_sedov_blast_wave.jl"),
                        l2=[
                            0.352405949321075,
                            0.17207721487429464,
                            0.17207721487433883,
                            0.6263024434020885,
                        ],
                        linf=[
                            2.760997358628186,
                            1.8279186132509326,
                            1.8279186132502805,
                            6.251573757093399,
                        ],
                        tspan=(0.0, 0.5),
                        callbacks=CallbackSet(summary_callback,
                                              analysis_callback, alive_callback,
                                              stepsize_callback),
                        surface_flux=flux_hlle),
    # Ensure that we do not have excessive memory allocations
    # (e.g., from type instabilities)
    let
        t = sol.t[end]
        u_ode = sol.u[end]
        du_ode = similar(u_ode)
        @test (@allocated Trixi.rhs!(du_ode, u_ode, semi, t)) < 1000
    end
end

@trixi_testset "elixir_euler_positivity.jl" begin
    @test_trixi_include(joinpath(EXAMPLES_DIR, "elixir_euler_positivity.jl"),
                        l2=[
                            0.48862067511841695,
                            0.16787541578869494,
                            0.16787541578869422,
                            0.6184319933114926,
                        ],
                        linf=[
                            2.6766520821013002,
                            1.2910938760258996,
                            1.2910938760258899,
                            6.473385481404865,
                        ],
                        tspan=(0.0, 1.0),
                        coverage_override=(maxiters = 3,))
    # Ensure that we do not have excessive memory allocations
    # (e.g., from type instabilities)
    let
        t = sol.t[end]
        u_ode = sol.u[end]
        du_ode = similar(u_ode)
        @test (@allocated Trixi.rhs!(du_ode, u_ode, semi, t)) < 1000
    end
end

@trixi_testset "elixir_euler_blob_mortar.jl" begin
    @test_trixi_include(joinpath(EXAMPLES_DIR, "elixir_euler_blob_mortar.jl"),
                        l2=[
                            0.22271619518391986,
                            0.6284824759323494,
                            0.24864213447943648,
                            2.9591811489995474,
                        ],
                        linf=[
                            9.15245400430106,
                            24.96562810334389,
                            10.388109127032374,
                            101.20581544156934,
                        ],
                        tspan=(0.0, 0.5))
    # Ensure that we do not have excessive memory allocations
    # (e.g., from type instabilities)
    let
        t = sol.t[end]
        u_ode = sol.u[end]
        du_ode = similar(u_ode)
        @test (@allocated Trixi.rhs!(du_ode, u_ode, semi, t)) < 1000
    end
end

@trixi_testset "elixir_euler_blob_amr.jl" begin
    @test_trixi_include(joinpath(EXAMPLES_DIR, "elixir_euler_blob_amr.jl"),
                        l2=[
                            0.2086261501910662,
                            1.2118352377894666,
                            0.10255333189606497,
                            5.296238138639236,
                        ],
                        linf=[
                            14.829071984498198,
                            74.12967742435727,
                            6.863554388300223,
                            303.58813147491134,
                        ],
                        tspan=(0.0, 0.12),
                        # Let this test run longer to cover the ControllerThreeLevelCombined lines
                        coverage_override=(maxiters = 10^5,))
    # Ensure that we do not have excessive memory allocations
    # (e.g., from type instabilities)
    let
        t = sol.t[end]
        u_ode = sol.u[end]
        du_ode = similar(u_ode)
        @test (@allocated Trixi.rhs!(du_ode, u_ode, semi, t)) < 1000
    end
end

@trixi_testset "elixir_euler_kelvin_helmholtz_instability_fjordholm_etal.jl" begin
    @test_trixi_include(joinpath(EXAMPLES_DIR,
                                 "elixir_euler_kelvin_helmholtz_instability_fjordholm_etal.jl"),
                        l2=[
                            0.1057230211245312,
                            0.10621112311257341,
                            0.07260957505339989,
                            0.11178239111065721,
                        ],
                        linf=[
                            2.998719417992662,
                            2.1400285015556166,
                            1.1569648700415078,
                            1.8922492268110913,
                        ],
                        tspan=(0.0, 0.1))
    # Ensure that we do not have excessive memory allocations
    # (e.g., from type instabilities)
    let
        t = sol.t[end]
        u_ode = sol.u[end]
        du_ode = similar(u_ode)
        @test (@allocated Trixi.rhs!(du_ode, u_ode, semi, t)) < 1000
    end
end

@trixi_testset "elixir_euler_kelvin_helmholtz_instability.jl" begin
    @test_trixi_include(joinpath(EXAMPLES_DIR,
                                 "elixir_euler_kelvin_helmholtz_instability.jl"),
                        l2=[
                            0.055691508271624536,
                            0.032986009333751655,
                            0.05224390923711999,
                            0.08009536362771563,
                        ],
                        linf=[
                            0.24043622527087494,
                            0.1660878796929941,
                            0.12355946691711608,
                            0.2694290787257758,
                        ],
                        tspan=(0.0, 0.2))
    # Ensure that we do not have excessive memory allocations
    # (e.g., from type instabilities)
    let
        t = sol.t[end]
        u_ode = sol.u[end]
        du_ode = similar(u_ode)
        @test (@allocated Trixi.rhs!(du_ode, u_ode, semi, t)) < 1000
    end
end

@trixi_testset "elixir_euler_kelvin_helmholtz_instability_amr.jl" begin
    @test_trixi_include(joinpath(EXAMPLES_DIR,
                                 "elixir_euler_kelvin_helmholtz_instability_amr.jl"),
                        l2=[
                            0.05569452733654995,
                            0.033107109983417926,
                            0.05223609622852158,
                            0.08007777597488817,
                        ],
                        linf=[
                            0.2535807803900303,
                            0.17397028249895308,
                            0.12321616095649354,
                            0.269046666668995,
                        ],
                        tspan=(0.0, 0.2),
                        coverage_override=(maxiters = 2,))
    # Ensure that we do not have excessive memory allocations
    # (e.g., from type instabilities)
    let
        t = sol.t[end]
        u_ode = sol.u[end]
        du_ode = similar(u_ode)
        @test (@allocated Trixi.rhs!(du_ode, u_ode, semi, t)) < 1000
    end
end

@trixi_testset "elixir_euler_kelvin_helmholtz_instability_sc_subcell.jl" begin
    rm(joinpath("out", "deviations.txt"), force = true)
    @test_trixi_include(joinpath(EXAMPLES_DIR,
                                 "elixir_euler_kelvin_helmholtz_instability_sc_subcell.jl"),
                        l2=[
                            0.055703165296633834,
                            0.032987233605927,
                            0.05224472051711956,
                            0.08011565264331237,
                        ],
                        linf=[
                            0.24091018397460595,
                            0.1660190071332282,
                            0.12356154893467916,
                            0.2695167937393226,
                        ],
                        tspan=(0.0, 0.2),
                        initial_refinement_level=5,
                        coverage_override=(maxiters = 2,))
    # Ensure that we do not have excessive memory allocations
    # (e.g., from type instabilities)
    let
        t = sol.t[end]
        u_ode = sol.u[end]
        du_ode = similar(u_ode)
        @test (@allocated Trixi.rhs!(du_ode, u_ode, semi, t)) < 15000
    end
end

@trixi_testset "elixir_euler_kelvin_helmholtz_instability_MCL.jl" begin
    @test_trixi_include(joinpath(EXAMPLES_DIR,
                                 "elixir_euler_kelvin_helmholtz_instability_MCL.jl"),
                        l2=[
                            0.055703165296633834,
                            0.032987233605927,
                            0.05224472051711956,
                            0.08011565264331237,
                        ],
                        linf=[
                            0.24091018397460595,
                            0.1660190071332282,
                            0.12356154893467916,
                            0.2695167937393226,
                        ],
<<<<<<< HEAD
                        tspan=(0.0, 0.2),
                        initial_refinement_level=5,
                        coverage_override=(maxiters = 2,))
=======
                        tspan=(0.0, 2.0),
                        coverage_override=(maxiters = 7,),
                        save_errors=true)
    lines = readlines(joinpath("out", "deviations.txt"))
    @test lines[1] == "# iter, simu_time, rho_min, pressure_min"
    # Run without (with) coverage takes 745 (7) time steps
    @test startswith(lines[end], "7")
>>>>>>> 9b64eab3
    # Ensure that we do not have excessive memory allocations
    # (e.g., from type instabilities)
    let
        t = sol.t[end]
        u_ode = sol.u[end]
        du_ode = similar(u_ode)
        @test (@allocated Trixi.rhs!(du_ode, u_ode, semi, t)) < 15000
    end
end

@trixi_testset "elixir_euler_colliding_flow.jl" begin
    @test_trixi_include(joinpath(EXAMPLES_DIR, "elixir_euler_colliding_flow.jl"),
                        l2=[
                            0.007237139090503349,
                            0.044887582765386916,
                            1.0453570959003603e-6,
                            0.6627307840935432,
                        ],
                        linf=[
                            0.19437260992446315,
                            0.5554343646648533,
                            5.943891455255412e-5,
                            15.188919846360125,
                        ],
                        tspan=(0.0, 0.1))
    # Ensure that we do not have excessive memory allocations
    # (e.g., from type instabilities)
    let
        t = sol.t[end]
        u_ode = sol.u[end]
        du_ode = similar(u_ode)
        @test (@allocated Trixi.rhs!(du_ode, u_ode, semi, t)) < 1000
    end
end

@trixi_testset "elixir_euler_colliding_flow_amr.jl" begin
    @test_trixi_include(joinpath(EXAMPLES_DIR, "elixir_euler_colliding_flow_amr.jl"),
                        l2=[
                            0.006768801432802192,
                            0.032184992228603666,
                            6.923887797276484e-7,
                            0.6784222932398366,
                        ],
                        linf=[
                            0.2508663007713608,
                            0.4097017076529792,
                            0.0003528986458217968,
                            22.435474993016918,
                        ],
                        tspan=(0.0, 0.1),
                        coverage_override=(maxiters = 2,))
    # Ensure that we do not have excessive memory allocations
    # (e.g., from type instabilities)
    let
        t = sol.t[end]
        u_ode = sol.u[end]
        du_ode = similar(u_ode)
        @test (@allocated Trixi.rhs!(du_ode, u_ode, semi, t)) < 1000
    end
end

@trixi_testset "elixir_euler_astro_jet_amr.jl" begin
    @test_trixi_include(joinpath(EXAMPLES_DIR, "elixir_euler_astro_jet_amr.jl"),
                        l2=[
                            0.011338365293662804,
                            10.09743543555765,
                            0.00392429463200361,
                            4031.7811487690506,
                        ],
                        linf=[
                            3.3178633141984193,
                            2993.6445033486402,
                            8.031723414357423,
                            1.1918867260293828e6,
                        ],
                        tspan=(0.0, 1.0e-7),
                        coverage_override=(maxiters = 6,))
    # Ensure that we do not have excessive memory allocations
    # (e.g., from type instabilities)
    let
        t = sol.t[end]
        u_ode = sol.u[end]
        du_ode = similar(u_ode)
        @test (@allocated Trixi.rhs!(du_ode, u_ode, semi, t)) < 1000
    end
end

@trixi_testset "elixir_euler_astro_jet_subcell.jl" begin
    @test_trixi_include(joinpath(EXAMPLES_DIR, "elixir_euler_astro_jet_subcell.jl"),
                        l2=[
                            0.4186473232186195,
                            341.42386623555944,
                            12.913743102619245,
                            135260.31735534978,
                        ],
                        linf=[
                            6.594617349637199,
                            5225.251243383396,
                            417.4788228266706,
                            2.0263599311276933e6,
                        ],
                        initial_refinement_level=5,
                        tspan=(0.0, 1.0e-4),
                        coverage_override=(maxiters = 6,))
    # Ensure that we do not have excessive memory allocations
    # (e.g., from type instabilities)
    let
        t = sol.t[end]
        u_ode = sol.u[end]
        du_ode = similar(u_ode)
        @test (@allocated Trixi.rhs!(du_ode, u_ode, semi, t)) < 15000
    end
end

@trixi_testset "elixir_euler_astro_jet_MCL.jl" begin
    @test_trixi_include(joinpath(EXAMPLES_DIR, "elixir_euler_astro_jet_MCL.jl"),
                        l2=[
                            0.4142490642847159,
                            339.10045752248817,
                            12.41716316125269,
                            134277.32794840127,
                        ],
                        linf=[
                            5.649893737038036,
                            4628.887032664001,
                            373.39317079274724,
                            1.8133961097673306e6,
                        ],
                        initial_refinement_level=5,
                        tspan=(0.0, 1.0e-4),
                        coverage_override=(maxiters = 6,))
    # Ensure that we do not have excessive memory allocations
    # (e.g., from type instabilities)
    let
        t = sol.t[end]
        u_ode = sol.u[end]
        du_ode = similar(u_ode)
        @test (@allocated Trixi.rhs!(du_ode, u_ode, semi, t)) < 15000
    end
end

@trixi_testset "elixir_euler_vortex.jl" begin
    @test_trixi_include(joinpath(EXAMPLES_DIR, "elixir_euler_vortex.jl"),
                        l2=[
                            0.00013492249515826863,
                            0.006615696236378061,
                            0.006782108219800376,
                            0.016393831451740604,
                        ],
                        linf=[
                            0.0020782600954247776,
                            0.08150078921935999,
                            0.08663621974991986,
                            0.2829930622010579,
                        ])
    # Ensure that we do not have excessive memory allocations
    # (e.g., from type instabilities)
    let
        t = sol.t[end]
        u_ode = sol.u[end]
        du_ode = similar(u_ode)
        @test (@allocated Trixi.rhs!(du_ode, u_ode, semi, t)) < 1000
    end
end

@trixi_testset "elixir_euler_vortex_mortar.jl" begin
    @test_trixi_include(joinpath(EXAMPLES_DIR, "elixir_euler_vortex_mortar.jl"),
                        # Expected errors are exactly the same as in the parallel test!
                        l2=[
                            0.0017208369388227673,
                            0.09628684992237334,
                            0.09620157717330868,
                            0.1758809552387432,
                        ],
                        linf=[
                            0.021869936355319086,
                            0.9956698009442038,
                            1.0002507727219028,
                            2.223249697515648,
                        ])
    # Ensure that we do not have excessive memory allocations
    # (e.g., from type instabilities)
    let
        t = sol.t[end]
        u_ode = sol.u[end]
        du_ode = similar(u_ode)
        @test (@allocated Trixi.rhs!(du_ode, u_ode, semi, t)) < 1000
    end
end

@trixi_testset "elixir_euler_vortex_mortar_split.jl" begin
    @test_trixi_include(joinpath(EXAMPLES_DIR, "elixir_euler_vortex_mortar_split.jl"),
                        l2=[
                            0.0017203323613648241,
                            0.09628962878682261,
                            0.09621241164155782,
                            0.17585995600340926,
                        ],
                        linf=[
                            0.021740570456931674,
                            0.9938841665880938,
                            1.004140123355135,
                            2.224108857746245,
                        ])
    # Ensure that we do not have excessive memory allocations
    # (e.g., from type instabilities)
    let
        t = sol.t[end]
        u_ode = sol.u[end]
        du_ode = similar(u_ode)
        @test (@allocated Trixi.rhs!(du_ode, u_ode, semi, t)) < 1000
    end
end

@trixi_testset "elixir_euler_vortex_shockcapturing.jl" begin
    @test_trixi_include(joinpath(EXAMPLES_DIR, "elixir_euler_vortex_shockcapturing.jl"),
                        l2=[
                            0.0017158367642679273,
                            0.09619888722871434,
                            0.09616432767924141,
                            0.17553381166255197,
                        ],
                        linf=[
                            0.021853862449723982,
                            0.9878047229255944,
                            0.9880191167111795,
                            2.2154030488035588,
                        ])
    # Ensure that we do not have excessive memory allocations
    # (e.g., from type instabilities)
    let
        t = sol.t[end]
        u_ode = sol.u[end]
        du_ode = similar(u_ode)
        @test (@allocated Trixi.rhs!(du_ode, u_ode, semi, t)) < 1000
    end
end

@trixi_testset "elixir_euler_vortex_mortar_shockcapturing.jl" begin
    @test_trixi_include(joinpath(EXAMPLES_DIR,
                                 "elixir_euler_vortex_mortar_shockcapturing.jl"),
                        l2=[
                            0.0017203324051381415,
                            0.09628962899999398,
                            0.0962124115572114,
                            0.1758599596626405,
                        ],
                        linf=[
                            0.021740568112562086,
                            0.9938841624655501,
                            1.0041401179009877,
                            2.2241087041100798,
                        ])
    # Ensure that we do not have excessive memory allocations
    # (e.g., from type instabilities)
    let
        t = sol.t[end]
        u_ode = sol.u[end]
        du_ode = similar(u_ode)
        @test (@allocated Trixi.rhs!(du_ode, u_ode, semi, t)) < 1000
    end
end

@trixi_testset "elixir_euler_vortex_amr.jl" begin
    @test_trixi_include(joinpath(EXAMPLES_DIR, "elixir_euler_vortex_amr.jl"),
                        # Expected errors are exactly the same as in the parallel test!
                        l2=[
                            5.051719943432265e-5,
                            0.0022574259317084747,
                            0.0021755998463189713,
                            0.004346492398617521,
                        ],
                        linf=[
                            0.0012880114865917447,
                            0.03857193149447702,
                            0.031090457959835893,
                            0.12125130332971423,
                        ],
                        # Let this test run longer to cover some lines in the AMR indicator
                        coverage_override=(maxiters = 10^5, tspan = (0.0, 10.5)))
    # Ensure that we do not have excessive memory allocations
    # (e.g., from type instabilities)
    let
        t = sol.t[end]
        u_ode = sol.u[end]
        du_ode = similar(u_ode)
        @test (@allocated Trixi.rhs!(du_ode, u_ode, semi, t)) < 1000
    end
end

@trixi_testset "elixir_euler_ec.jl with boundary_condition_slip_wall" begin
    @test_trixi_include(joinpath(EXAMPLES_DIR, "elixir_euler_ec.jl"),
                        l2=[
                            0.03341239373099515,
                            0.026673245711492915,
                            0.026678871434568822,
                            0.12397486476145089,
                        ],
                        linf=[
                            0.3290981764688339,
                            0.3812055782309788,
                            0.3812041851225023,
                            1.168251216556933,
                        ],
                        periodicity=false,
                        boundary_conditions=boundary_condition_slip_wall,
                        cfl=0.3, tspan=(0.0, 0.1)) # this test is sensitive to the CFL factor
    # Ensure that we do not have excessive memory allocations
    # (e.g., from type instabilities)
    let
        t = sol.t[end]
        u_ode = sol.u[end]
        du_ode = similar(u_ode)
        @test (@allocated Trixi.rhs!(du_ode, u_ode, semi, t)) < 1000
    end
end

@trixi_testset "elixir_euler_warm_bubble.jl" begin
    @test_trixi_include(joinpath(EXAMPLES_DIR, "elixir_euler_warm_bubble.jl"),
                        l2=[
                            0.0001379946769624388,
                            0.02078779689715382,
                            0.033237241571263176,
                            31.36068872331705,
                        ],
                        linf=[
                            0.0016286690573188434,
                            0.15623770697198225,
                            0.3341371832270615,
                            334.5373488726036,
                        ],
                        tspan=(0.0, 10.0),
                        initial_refinement_level=4)
    # Ensure that we do not have excessive memory allocations
    # (e.g., from type instabilities)
    let
        t = sol.t[end]
        u_ode = sol.u[end]
        du_ode = similar(u_ode)
        @test (@allocated Trixi.rhs!(du_ode, u_ode, semi, t)) < 100
    end
end

# Coverage test for all initial conditions
@testset "Compressible Euler: Tests for initial conditions" begin
    @trixi_testset "elixir_euler_vortex.jl one step with initial_condition_constant" begin
        @test_trixi_include(joinpath(EXAMPLES_DIR, "elixir_euler_vortex.jl"),
                            l2=[
                                1.1790213022362371e-16,
                                8.580657423476384e-17,
                                1.3082387431804115e-16,
                                1.6182739965672862e-15,
                            ],
                            linf=[
                                3.3306690738754696e-16,
                                2.220446049250313e-16,
                                5.273559366969494e-16,
                                3.552713678800501e-15,
                            ],
                            maxiters=1,
                            initial_condition=initial_condition_constant)
        # Ensure that we do not have excessive memory allocations
        # (e.g., from type instabilities)
        let
            t = sol.t[end]
            u_ode = sol.u[end]
            du_ode = similar(u_ode)
            @test (@allocated Trixi.rhs!(du_ode, u_ode, semi, t)) < 1000
        end
    end

    @trixi_testset "elixir_euler_sedov_blast_wave.jl one step" begin
        @test_trixi_include(joinpath(EXAMPLES_DIR, "elixir_euler_sedov_blast_wave.jl"),
                            l2=[
                                0.0021196114178949396,
                                0.010703549234544042,
                                0.01070354923454404,
                                0.10719124037195142,
                            ],
                            linf=[
                                0.11987270645890724,
                                0.7468615461136827,
                                0.7468615461136827,
                                3.910689155287799,
                            ],
                            maxiters=1)

        # Ensure that we do not have excessive memory allocations
        # (e.g., from type instabilities)
        let
            t = sol.t[end]
            u_ode = sol.u[end]
            du_ode = similar(u_ode)
            @test (@allocated Trixi.rhs!(du_ode, u_ode, semi, t)) < 1000
        end
    end
end
end

end # module<|MERGE_RESOLUTION|>--- conflicted
+++ resolved
@@ -780,39 +780,6 @@
                             0.12356154893467916,
                             0.2695167937393226,
                         ],
-                        tspan=(0.0, 0.2),
-                        initial_refinement_level=5,
-                        coverage_override=(maxiters = 2,))
-    # Ensure that we do not have excessive memory allocations
-    # (e.g., from type instabilities)
-    let
-        t = sol.t[end]
-        u_ode = sol.u[end]
-        du_ode = similar(u_ode)
-        @test (@allocated Trixi.rhs!(du_ode, u_ode, semi, t)) < 15000
-    end
-end
-
-@trixi_testset "elixir_euler_kelvin_helmholtz_instability_MCL.jl" begin
-    @test_trixi_include(joinpath(EXAMPLES_DIR,
-                                 "elixir_euler_kelvin_helmholtz_instability_MCL.jl"),
-                        l2=[
-                            0.055703165296633834,
-                            0.032987233605927,
-                            0.05224472051711956,
-                            0.08011565264331237,
-                        ],
-                        linf=[
-                            0.24091018397460595,
-                            0.1660190071332282,
-                            0.12356154893467916,
-                            0.2695167937393226,
-                        ],
-<<<<<<< HEAD
-                        tspan=(0.0, 0.2),
-                        initial_refinement_level=5,
-                        coverage_override=(maxiters = 2,))
-=======
                         tspan=(0.0, 2.0),
                         coverage_override=(maxiters = 7,),
                         save_errors=true)
@@ -820,7 +787,34 @@
     @test lines[1] == "# iter, simu_time, rho_min, pressure_min"
     # Run without (with) coverage takes 745 (7) time steps
     @test startswith(lines[end], "7")
->>>>>>> 9b64eab3
+    # Ensure that we do not have excessive memory allocations
+    # (e.g., from type instabilities)
+    let
+        t = sol.t[end]
+        u_ode = sol.u[end]
+        du_ode = similar(u_ode)
+        @test (@allocated Trixi.rhs!(du_ode, u_ode, semi, t)) < 15000
+    end
+end
+
+@trixi_testset "elixir_euler_kelvin_helmholtz_instability_MCL.jl" begin
+    @test_trixi_include(joinpath(EXAMPLES_DIR,
+                                 "elixir_euler_kelvin_helmholtz_instability_MCL.jl"),
+                        l2=[
+                            0.055703165296633834,
+                            0.032987233605927,
+                            0.05224472051711956,
+                            0.08011565264331237,
+                        ],
+                        linf=[
+                            0.24091018397460595,
+                            0.1660190071332282,
+                            0.12356154893467916,
+                            0.2695167937393226,
+                        ],
+                        tspan=(0.0, 0.2),
+                        initial_refinement_level=5,
+                        coverage_override=(maxiters = 2,))
     # Ensure that we do not have excessive memory allocations
     # (e.g., from type instabilities)
     let
