module TestExamples2DEuler

using Test
using Trixi

include("test_trixi.jl")

EXAMPLES_DIR = pkgdir(Trixi, "examples", "tree_2d_dgsem")

@testset "Compressible Euler" begin
  @trixi_testset "elixir_euler_source_terms.jl" begin
    @test_trixi_include(joinpath(EXAMPLES_DIR, "elixir_euler_source_terms.jl"),
      l2   = [9.321181253186009e-7, 1.4181210743438511e-6, 1.4181210743487851e-6, 4.824553091276693e-6],
      linf = [9.577246529612893e-6, 1.1707525976012434e-5, 1.1707525976456523e-5, 4.8869615580926506e-5])
  end

  @trixi_testset "elixir_euler_convergence_pure_fv.jl" begin
    @test_trixi_include(joinpath(EXAMPLES_DIR, "elixir_euler_convergence_pure_fv.jl"),
      l2   = [0.026440292358506527, 0.013245905852168414, 0.013245905852168479, 0.03912520302609374],
      linf = [0.042130817806361964, 0.022685499230187034, 0.022685499230187922, 0.06999771202145322])
  end

  @trixi_testset "elixir_euler_density_wave.jl" begin
    @test_trixi_include(joinpath(EXAMPLES_DIR, "elixir_euler_density_wave.jl"),
      l2   = [0.0010600778457964775, 0.00010600778457634275, 0.00021201556915872665, 2.650194614399671e-5],
      linf = [0.006614198043413566, 0.0006614198043973507, 0.001322839608837334, 0.000165354951256802],
      tspan = (0.0, 0.5))
  end

  @trixi_testset "elixir_euler_source_terms_nonperiodic.jl" begin
    @test_trixi_include(joinpath(EXAMPLES_DIR, "elixir_euler_source_terms_nonperiodic.jl"),
      l2   = [2.259440511766445e-6, 2.318888155713922e-6, 2.3188881557894307e-6, 6.3327863238858925e-6],
      linf = [1.498738264560373e-5, 1.9182011928187137e-5, 1.918201192685487e-5, 6.0526717141407005e-5])
  end

  @trixi_testset "elixir_euler_ec.jl" begin
    @test_trixi_include(joinpath(EXAMPLES_DIR, "elixir_euler_ec.jl"),
      l2   = [0.061751715597716854, 0.05018223615408711, 0.05018989446443463, 0.225871559730513],
      linf = [0.29347582879608825, 0.31081249232844693, 0.3107380389947736, 1.0540358049885143])
  end

  @trixi_testset "elixir_euler_ec.jl with flux_kennedy_gruber" begin
    @test_trixi_include(joinpath(EXAMPLES_DIR, "elixir_euler_ec.jl"),
      l2   = [0.03481471610306124, 0.027694280613944234, 0.027697905866996532, 0.12932052501462554],
      linf = [0.31052098400669004, 0.3481295959664616, 0.34807152194137336, 1.1044947556170719],
      maxiters = 10,
      surface_flux = flux_kennedy_gruber,
      volume_flux = flux_kennedy_gruber)
  end

  @trixi_testset "elixir_euler_ec.jl with flux_chandrashekar" begin
    @test_trixi_include(joinpath(EXAMPLES_DIR, "elixir_euler_ec.jl"),
      l2   = [0.03481122603050542, 0.027662840593087695, 0.027665658732350273, 0.12927455860656786],
      linf = [0.3110089578739834, 0.34888111987218107, 0.3488278669826813, 1.1056349046774305],
      maxiters = 10,
      surface_flux = flux_chandrashekar,
      volume_flux = flux_chandrashekar)
  end

  @trixi_testset "elixir_euler_shockcapturing.jl" begin
    @test_trixi_include(joinpath(EXAMPLES_DIR, "elixir_euler_shockcapturing.jl"),
      l2   = [0.05380629130119074, 0.04696798008325309, 0.04697067787841479, 0.19687382235494968],
      linf = [0.18527440131928286, 0.2404798030563736, 0.23269573860381076, 0.6874012187446894])
  end

  @trixi_testset "elixir_euler_blast_wave.jl" begin
    @test_trixi_include(joinpath(EXAMPLES_DIR, "elixir_euler_blast_wave.jl"),
      l2   = [0.14170569763947993, 0.11647068900798814, 0.11647072556898294, 0.3391989213659599],
      linf = [1.6544204510794196, 1.35194638484646, 1.3519463848472744, 1.831228461662809],
      maxiters = 30)
  end

  @trixi_testset "elixir_euler_blast_wave_neuralnetwork_perssonperaire.jl" begin
    @test_trixi_include(joinpath(EXAMPLES_DIR, "elixir_euler_blast_wave_neuralnetwork_perssonperaire.jl"),
      l2   = [0.4758794741390833, 0.21045415565179362, 0.21045325630191866, 0.7022517958549878],
      linf = [1.710832148442441, 0.9711663578827681, 0.9703787873632452, 2.9619758810532653],
      initial_refinement_level = 4,
      maxiters = 50)
  end

  @trixi_testset "elixir_euler_blast_wave_neuralnetwork_rayhesthaven.jl" begin
    @test_trixi_include(joinpath(EXAMPLES_DIR, "elixir_euler_blast_wave_neuralnetwork_rayhesthaven.jl"),
      l2   = [0.472445774440313, 0.2090782039442978, 0.20885558673697927, 0.700569533591275],
      linf = [1.7066492792835155, 0.9856122336679919, 0.9784316656930644, 2.9372978989672873],
      initial_refinement_level = 4,
      maxiters = 50)
  end

  @trixi_testset "elixir_euler_blast_wave_neuralnetwork_rayhesthaven.jl with mortars" begin
    @test_trixi_include(joinpath(EXAMPLES_DIR, "elixir_euler_blast_wave_neuralnetwork_rayhesthaven.jl"),
      l2   = [0.016486406327766923, 0.03097329879894433, 0.03101012918167401, 0.15157175775429868],
      linf = [0.27688647744873407, 0.5653724536715139, 0.565695523611447, 2.513047611639946],
      refinement_patches=(
          (type="box", coordinates_min=(-0.25, -0.25), coordinates_max=(0.25, 0.25)),
          (type="box", coordinates_min=(-0.125, -0.125), coordinates_max=(0.125, 0.125)),),
      initial_refinement_level = 4,
      maxiters = 5)
  end

  @trixi_testset "elixir_euler_blast_wave_neuralnetwork_cnn.jl" begin
    @test_trixi_include(joinpath(EXAMPLES_DIR, "elixir_euler_blast_wave_neuralnetwork_cnn.jl"),
      l2   = [0.4795795496408325, 0.2125148972465021, 0.21311260934645868, 0.7033388737692883],
      linf = [1.8295385992182336, 0.9687795218482794, 0.9616033072376108, 2.9513245978047133],
      initial_refinement_level = 4,
      maxiters = 50,
      rtol = 1.0e-7)
  end

  @trixi_testset "elixir_euler_blast_wave_pure_fv.jl" begin
    @test_trixi_include(joinpath(EXAMPLES_DIR, "elixir_euler_blast_wave_pure_fv.jl"),
      l2   = [0.39957047631960346, 0.21006912294983154, 0.21006903549932, 0.6280328163981136],
      linf = [2.20417889887697, 1.5487238480003327, 1.5486788679247812, 2.4656795949035857],
      tspan = (0.0, 0.5),
      # Let this test run longer to cover some lines in flux_hllc
      coverage_override = (maxiters=10^5, tspan=(0.0, 0.1)))
  end

  @trixi_testset "elixir_euler_blast_wave_amr.jl" begin
    @test_trixi_include(joinpath(EXAMPLES_DIR, "elixir_euler_blast_wave_amr.jl"),
      l2   = [0.6835576416907511, 0.2839963955262972, 0.28399565983676, 0.7229447806293277],
      linf = [3.0969614882801393, 1.7967947300740248, 1.7967508302506658, 3.040149575567518],
      tspan = (0.0, 1.0),
      coverage_override = (maxiters=6,))
  end

  @trixi_testset "elixir_euler_blast_wave_sc_subcell.jl" begin
    @test_trixi_include(joinpath(EXAMPLES_DIR, "elixir_euler_blast_wave_sc_subcell.jl"),
<<<<<<< HEAD
      l2   = [0.2920755759043822, 0.17319961818078095, 0.17324761487648088, 0.6147100442792741],
      linf = [1.2346904176617581, 1.0179921490964996, 1.0181645482974628, 2.4268315439038854],
=======
      l2   = [0.2920740202472987, 0.17319888877770634, 0.17324651746054556, 0.6147097239293716],
      linf = [1.2348538441211816, 1.017995438469672, 1.0181613013382826, 2.4268315882109],
>>>>>>> d8d6b61e
      tspan = (0.0, 0.5),
      initial_refinement_level = 4,
      coverage_override = (maxiters=6,))
  end

  @trixi_testset "elixir_euler_sedov_blast_wave.jl" begin
    @test_trixi_include(joinpath(EXAMPLES_DIR, "elixir_euler_sedov_blast_wave.jl"),
      l2   = [0.4866953770742574, 0.1673477470091984, 0.16734774700934, 0.6184367248923149],
      linf = [2.6724832723962053, 1.2916089288910635, 1.2916089289001427, 6.474699399394252],
      tspan = (0.0, 1.0),
      coverage_override = (maxiters=6,))
  end

  @trixi_testset "elixir_euler_sedov_blast_wave_sc_subcell.jl" begin
    @test_trixi_include(joinpath(EXAMPLES_DIR, "elixir_euler_sedov_blast_wave_sc_subcell.jl"),
      l2   = [0.47651273561515994, 0.16605194156429376, 0.16605194156447747, 0.6184646142923547],
      linf = [2.559717182592356, 1.3594817545576394, 1.3594817545666105, 6.451896959781657],
      tspan = (0.0, 1.0),
      initial_refinement_level=4,
      coverage_override = (maxiters=6,))
  end

  @trixi_testset "elixir_euler_sedov_blast_wave_neuralnetwork_perssonperaire.jl" begin
    @test_trixi_include(joinpath(EXAMPLES_DIR, "elixir_euler_sedov_blast_wave_neuralnetwork_perssonperaire.jl"),
      l2   = [0.0845430093623868, 0.09271459184623232, 0.09271459184623232, 0.4377291875101709],
      linf = [1.3608553480069898, 1.6822884847136004, 1.6822884847135997, 4.220147414536653],
      maxiters = 30,
      coverage_override = (maxiters=6,))
  end

  @trixi_testset "elixir_euler_positivity.jl" begin
    @test_trixi_include(joinpath(EXAMPLES_DIR, "elixir_euler_positivity.jl"),
      l2   = [0.48862067511841695, 0.16787541578869494, 0.16787541578869422, 0.6184319933114926],
      linf = [2.6766520821013002, 1.2910938760258996, 1.2910938760258899, 6.473385481404865],
      tspan = (0.0, 1.0),
      coverage_override = (maxiters=3,))
  end

  @trixi_testset "elixir_euler_blob_mortar.jl" begin
    @test_trixi_include(joinpath(EXAMPLES_DIR, "elixir_euler_blob_mortar.jl"),
      l2   = [0.22271619518391986, 0.6284824759323494, 0.24864213447943648, 2.9591811489995474],
      linf = [9.15245400430106, 24.96562810334389, 10.388109127032374, 101.20581544156934],
      tspan = (0.0, 0.5))
  end

  @trixi_testset "elixir_euler_blob_amr.jl" begin
    @test_trixi_include(joinpath(EXAMPLES_DIR, "elixir_euler_blob_amr.jl"),
      l2   = [0.2086261501910662, 1.2118352377894666, 0.10255333189606497, 5.296238138639236],
      linf = [14.829071984498198, 74.12967742435727, 6.863554388300223, 303.58813147491134],
      tspan = (0.0, 0.12),
      # Let this test run longer to cover the ControllerThreeLevelCombined lines
      coverage_override = (maxiters=10^5,))
  end

  @trixi_testset "elixir_euler_kelvin_helmholtz_instability_fjordholm_etal.jl" begin
    @test_trixi_include(joinpath(EXAMPLES_DIR, "elixir_euler_kelvin_helmholtz_instability_fjordholm_etal.jl"),
      l2   = [0.1057230211245312, 0.10621112311257341, 0.07260957505339989, 0.11178239111065721],
      linf = [2.998719417992662, 2.1400285015556166, 1.1569648700415078, 1.8922492268110913],
      tspan = (0.0, 0.1))
  end

  @trixi_testset "elixir_euler_kelvin_helmholtz_instability.jl" begin
    @test_trixi_include(joinpath(EXAMPLES_DIR, "elixir_euler_kelvin_helmholtz_instability.jl"),
      l2   = [0.055691508271624536, 0.032986009333751655, 0.05224390923711999, 0.08009536362771563],
      linf = [0.24043622527087494, 0.1660878796929941, 0.12355946691711608, 0.2694290787257758],
      tspan = (0.0, 0.2))
  end

  @trixi_testset "elixir_euler_kelvin_helmholtz_instability_amr.jl" begin
    @test_trixi_include(joinpath(EXAMPLES_DIR, "elixir_euler_kelvin_helmholtz_instability_amr.jl"),
      l2   = [0.05569452733654995, 0.033107109983417926, 0.05223609622852158, 0.08007777597488817],
      linf = [0.2535807803900303, 0.17397028249895308, 0.12321616095649354, 0.269046666668995],
      tspan = (0.0, 0.2),
      coverage_override = (maxiters=2,))
  end

  @trixi_testset "elixir_euler_kelvin_helmholtz_instability_sc_subcell.jl" begin
    @test_trixi_include(joinpath(EXAMPLES_DIR, "elixir_euler_kelvin_helmholtz_instability_sc_subcell.jl"),
      l2   = [0.055703165296633834, 0.032987233605927, 0.05224472051711956, 0.08011565264331237],
      linf = [0.24091018397460595, 0.1660190071332282, 0.12356154893467916, 0.2695167937393226],
      tspan = (0.0, 0.2),
      initial_refinement_level=5,
      coverage_override = (maxiters=2,))
  end

  @trixi_testset "elixir_euler_kelvin_helmholtz_instability_amr_neuralnetwork_perssonperaire.jl" begin
    @test_trixi_include(joinpath(EXAMPLES_DIR, "elixir_euler_kelvin_helmholtz_instability_amr_neuralnetwork_perssonperaire.jl"),
      # This stuff is experimental and annoying to test. In the future, we plan
      # to move it to another repository. Thus, we save developer time right now
      # and do not run these tests anymore.
      # l2   = [0.0009823702998067061, 0.004943231496200673, 0.0048604522073091815, 0.00496983530893294],
      # linf = [0.00855717053383187, 0.02087422420794427, 0.017121993783086185, 0.02720703869972585],
      maxiters = 30,
      coverage_override = (maxiters=2,))
  end

  @trixi_testset "elixir_euler_colliding_flow.jl" begin
    @test_trixi_include(joinpath(EXAMPLES_DIR, "elixir_euler_colliding_flow.jl"),
      l2   = [0.007237139090503349, 0.044887582765386916, 1.0453570959003603e-6, 0.6627307840935432],
      linf = [0.19437260992446315, 0.5554343646648533, 5.943891455255412e-5, 15.188919846360125],
      tspan = (0.0, 0.1))
  end

  @trixi_testset "elixir_euler_colliding_flow_amr.jl" begin
    @test_trixi_include(joinpath(EXAMPLES_DIR, "elixir_euler_colliding_flow_amr.jl"),
      l2   = [0.006768801432802192, 0.032184992228603666, 6.923887797276484e-7, 0.6784222932398366],
      linf = [0.2508663007713608, 0.4097017076529792, 0.0003528986458217968, 22.435474993016918],
      tspan = (0.0, 0.1),
      coverage_override = (maxiters=2,))
  end

  @trixi_testset "elixir_euler_astro_jet_amr.jl" begin
    @test_trixi_include(joinpath(EXAMPLES_DIR, "elixir_euler_astro_jet_amr.jl"),
      l2   = [0.011338365293662804, 10.09743543555765, 0.00392429463200361, 4031.7811487690506],
      linf = [3.3178633141984193, 2993.6445033486402, 8.031723414357423, 1.1918867260293828e6],
      tspan = (0.0, 1.0e-7),
      coverage_override = (maxiters=6,))
  end

  @trixi_testset "elixir_euler_astro_jet_subcell.jl" begin
    @test_trixi_include(joinpath(EXAMPLES_DIR, "elixir_euler_astro_jet_subcell.jl"),
      l2   = [0.4186473232186195, 341.42386623555944, 12.913743102619245, 135260.31735534978],
      linf = [6.594617349637199, 5225.251243383396, 417.4788228266706, 2.0263599311276933e6],
      initial_refinement_level=5,
      tspan = (0.0, 1.0e-4),
      coverage_override = (maxiters=6,))
  end

  @trixi_testset "elixir_euler_vortex.jl" begin
    @test_trixi_include(joinpath(EXAMPLES_DIR, "elixir_euler_vortex.jl"),
      l2   = [0.00013492249515826863, 0.006615696236378061, 0.006782108219800376, 0.016393831451740604],
      linf = [0.0020782600954247776, 0.08150078921935999, 0.08663621974991986, 0.2829930622010579])
  end

  @trixi_testset "elixir_euler_vortex_mortar.jl" begin
    @test_trixi_include(joinpath(EXAMPLES_DIR, "elixir_euler_vortex_mortar.jl"),
      # Expected errors are exactly the same as in the parallel test!
      l2   = [0.0017208369388227673, 0.09628684992237334, 0.09620157717330868, 0.1758809552387432],
      linf = [0.021869936355319086, 0.9956698009442038, 1.0002507727219028, 2.223249697515648])
  end

  @trixi_testset "elixir_euler_vortex_mortar_split.jl" begin
    @test_trixi_include(joinpath(EXAMPLES_DIR, "elixir_euler_vortex_mortar_split.jl"),
      l2   = [0.0017203323613648241, 0.09628962878682261, 0.09621241164155782, 0.17585995600340926],
      linf = [0.021740570456931674, 0.9938841665880938, 1.004140123355135, 2.224108857746245])
  end

  @trixi_testset "elixir_euler_vortex_shockcapturing.jl" begin
    @test_trixi_include(joinpath(EXAMPLES_DIR, "elixir_euler_vortex_shockcapturing.jl"),
      l2   = [0.0017158367642679273, 0.09619888722871434, 0.09616432767924141, 0.17553381166255197],
      linf = [0.021853862449723982, 0.9878047229255944, 0.9880191167111795, 2.2154030488035588])
  end

  @trixi_testset "elixir_euler_vortex_mortar_shockcapturing.jl" begin
    @test_trixi_include(joinpath(EXAMPLES_DIR, "elixir_euler_vortex_mortar_shockcapturing.jl"),
      l2   = [0.0017203324051381415, 0.09628962899999398, 0.0962124115572114, 0.1758599596626405],
      linf = [0.021740568112562086, 0.9938841624655501, 1.0041401179009877, 2.2241087041100798])
  end

  @trixi_testset "elixir_euler_vortex_amr.jl" begin
    @test_trixi_include(joinpath(EXAMPLES_DIR, "elixir_euler_vortex_amr.jl"),
      # Expected errors are exactly the same as in the parallel test!
      l2   = [5.051719943432265e-5, 0.0022574259317084747, 0.0021755998463189713, 0.004346492398617521],
      linf = [0.0012880114865917447, 0.03857193149447702, 0.031090457959835893, 0.12125130332971423],
      # Let this test run longer to cover some lines in the AMR indicator
      coverage_override = (maxiters=10^5, tspan=(0.0, 10.5)))
  end

  @trixi_testset "elixir_euler_ec.jl with boundary_condition_slip_wall" begin
    @test_trixi_include(joinpath(EXAMPLES_DIR, "elixir_euler_ec.jl"),
      l2   = [0.03341239373099515, 0.026673245711492915, 0.026678871434568822, 0.12397486476145089],
      linf = [0.3290981764688339, 0.3812055782309788, 0.3812041851225023, 1.168251216556933],
      periodicity = false, boundary_conditions = boundary_condition_slip_wall,
      cfl = 0.3, tspan = (0.0, 0.1)) # this test is sensitive to the CFL factor
  end
end

# Coverage test for all initial conditions
@testset "Compressible Euler: Tests for initial conditions" begin
  @trixi_testset "elixir_euler_vortex.jl one step with initial_condition_constant" begin
    @test_trixi_include(joinpath(EXAMPLES_DIR, "elixir_euler_vortex.jl"),
      l2   = [1.1790213022362371e-16, 8.580657423476384e-17, 1.3082387431804115e-16, 1.6182739965672862e-15],
      linf = [3.3306690738754696e-16, 2.220446049250313e-16, 5.273559366969494e-16, 3.552713678800501e-15],
      maxiters = 1,
      initial_condition = initial_condition_constant)
  end

  @trixi_testset "elixir_euler_sedov_blast_wave.jl one step" begin
    @test_trixi_include(joinpath(EXAMPLES_DIR, "elixir_euler_sedov_blast_wave.jl"),
      l2   = [0.0021196114178949396, 0.010703549234544042, 0.01070354923454404, 0.10719124037195142],
      linf = [0.11987270645890724, 0.7468615461136827, 0.7468615461136827, 3.910689155287799],
      maxiters=1)
  end
end

end # module<|MERGE_RESOLUTION|>--- conflicted
+++ resolved
@@ -125,13 +125,8 @@
 
   @trixi_testset "elixir_euler_blast_wave_sc_subcell.jl" begin
     @test_trixi_include(joinpath(EXAMPLES_DIR, "elixir_euler_blast_wave_sc_subcell.jl"),
-<<<<<<< HEAD
-      l2   = [0.2920755759043822, 0.17319961818078095, 0.17324761487648088, 0.6147100442792741],
-      linf = [1.2346904176617581, 1.0179921490964996, 1.0181645482974628, 2.4268315439038854],
-=======
       l2   = [0.2920740202472987, 0.17319888877770634, 0.17324651746054556, 0.6147097239293716],
       linf = [1.2348538441211816, 1.017995438469672, 1.0181613013382826, 2.4268315882109],
->>>>>>> d8d6b61e
       tspan = (0.0, 0.5),
       initial_refinement_level = 4,
       coverage_override = (maxiters=6,))
