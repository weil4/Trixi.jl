module TestUnit

using Test
using Trixi

include("test_trixi.jl")

# Start with a clean environment: remove Trixi.jl output directory if it exists
outdir = "out"
isdir(outdir) && rm(outdir, recursive = true)

# Run various unit (= non-elixir-triggered) tests
@testset "Unit tests" begin
#! format: noindent

@timed_testset "SerialTree" begin
    @testset "constructors" begin
        @test_nowarn Trixi.SerialTree(Val(1), 10, 0.0, 1.0)
    end

    @testset "helper functions" begin
        t = Trixi.SerialTree(Val(1), 10, 0.0, 1.0)
        @test_nowarn display(t)
        @test Trixi.ndims(t) == 1
        @test Trixi.has_any_neighbor(t, 1, 1) == true
        @test Trixi.isperiodic(t, 1) == true
        @test Trixi.n_children_per_cell(t) == 2
        @test Trixi.n_directions(t) == 2
    end

    @testset "refine!/coarsen!" begin
        t = Trixi.SerialTree(Val(1), 10, 0.0, 1.0)
        @test Trixi.refine!(t) == [1]
        @test Trixi.coarsen!(t) == [1]
        @test Trixi.refine!(t) == [1]
        @test Trixi.coarsen!(t, 1) == [1]
        @test Trixi.coarsen!(t) == Int[] # Coarsen twice to check degenerate case of single-cell tree
        @test Trixi.refine!(t) == [1]
        @test Trixi.refine!(t) == [2, 3]
        @test Trixi.coarsen_box!(t, [-0.5], [0.0]) == [2]
        @test Trixi.coarsen_box!(t, 0.0, 0.5) == [3]
        @test isnothing(Trixi.reset_data_structures!(t))
    end
end

@timed_testset "ParallelTree" begin
    @testset "constructors" begin
        @test_nowarn Trixi.ParallelTree(Val(1), 10, 0.0, 1.0)
    end

    @testset "helper functions" begin
        t = Trixi.ParallelTree(Val(1), 10, 0.0, 1.0)
        @test isnothing(display(t))
        @test isnothing(Trixi.reset_data_structures!(t))
    end
end

@timed_testset "TreeMesh" begin
    @testset "constructors" begin
        @test TreeMesh{1, Trixi.SerialTree{1}}(1, 5.0, 2.0) isa TreeMesh
    end
end

@timed_testset "ParallelTreeMesh" begin
    @testset "partition!" begin
        @testset "mpi_nranks() = 2" begin
            Trixi.mpi_nranks() = 2
            let
                @test Trixi.mpi_nranks() == 2

                mesh = TreeMesh{2, Trixi.ParallelTree{2}}(30, (0.0, 0.0), 1)
                # Refine twice
                Trixi.refine!(mesh.tree)
                Trixi.refine!(mesh.tree)

                # allow_coarsening = true
                Trixi.partition!(mesh)
                # Use parent for OffsetArray
                @test parent(mesh.n_cells_by_rank) == [11, 10]
                @test mesh.tree.mpi_ranks[1:21] ==
                      [0, 0, 0, 0, 0, 0, 0, 0, 0, 0, 0, 1, 1, 1, 1, 1, 1, 1, 1, 1, 1]
                @test parent(mesh.first_cell_by_rank) == [1, 12]

                # allow_coarsening = false
                Trixi.partition!(mesh; allow_coarsening = false)
                @test parent(mesh.n_cells_by_rank) == [11, 10]
                @test mesh.tree.mpi_ranks[1:21] ==
                      [0, 0, 0, 0, 0, 0, 0, 0, 0, 0, 0, 1, 1, 1, 1, 1, 1, 1, 1, 1, 1]
                @test parent(mesh.first_cell_by_rank) == [1, 12]
            end
            Trixi.mpi_nranks() = Trixi.MPI_SIZE[] # restore the original behavior
        end

        @testset "mpi_nranks() = 3" begin
            Trixi.mpi_nranks() = 3
            let
                @test Trixi.mpi_nranks() == 3

                mesh = TreeMesh{2, Trixi.ParallelTree{2}}(100, (0.0, 0.0), 1)
                # Refine twice
                Trixi.refine!(mesh.tree)
                Trixi.refine!(mesh.tree)

                # allow_coarsening = true
                Trixi.partition!(mesh)
                # Use parent for OffsetArray
                @test parent(mesh.n_cells_by_rank) == [11, 5, 5]
                @test mesh.tree.mpi_ranks[1:21] ==
                      [0, 0, 0, 0, 0, 0, 0, 0, 0, 0, 0, 1, 1, 1, 1, 1, 2, 2, 2, 2, 2]
                @test parent(mesh.first_cell_by_rank) == [1, 12, 17]

                # allow_coarsening = false
                Trixi.partition!(mesh; allow_coarsening = false)
                @test parent(mesh.n_cells_by_rank) == [9, 6, 6]
                @test mesh.tree.mpi_ranks[1:21] ==
                      [0, 0, 0, 0, 0, 0, 0, 0, 0, 1, 1, 1, 1, 1, 1, 2, 2, 2, 2, 2, 2]
                @test parent(mesh.first_cell_by_rank) == [1, 10, 16]
            end
            Trixi.mpi_nranks() = Trixi.MPI_SIZE[] # restore the original behavior
        end

        @testset "mpi_nranks() = 9" begin
            Trixi.mpi_nranks() = 9
            let
                @test Trixi.mpi_nranks() == 9

                mesh = TreeMesh{2, Trixi.ParallelTree{2}}(1000, (0.0, 0.0), 1)
                # Refine twice
                Trixi.refine!(mesh.tree)
                Trixi.refine!(mesh.tree)
                Trixi.refine!(mesh.tree)
                Trixi.refine!(mesh.tree)

                # allow_coarsening = true
                Trixi.partition!(mesh)
                # Use parent for OffsetArray
                @test parent(mesh.n_cells_by_rank) ==
                      [44, 37, 38, 37, 37, 37, 38, 37, 36]
                @test parent(mesh.first_cell_by_rank) ==
                      [1, 45, 82, 120, 157, 194, 231, 269, 306]
            end
            Trixi.mpi_nranks() = Trixi.MPI_SIZE[] # restore the original behavior
        end

        @testset "mpi_nranks() = 3 non-uniform" begin
            Trixi.mpi_nranks() = 3
            let
                @test Trixi.mpi_nranks() == 3

                mesh = TreeMesh{2, Trixi.ParallelTree{2}}(100, (0.0, 0.0), 1)
                # Refine whole tree
                Trixi.refine!(mesh.tree)
                # Refine left leaf
                Trixi.refine!(mesh.tree, [2])

                # allow_coarsening = true
                Trixi.partition!(mesh)
                # Use parent for OffsetArray
                @test parent(mesh.n_cells_by_rank) == [6, 1, 2]
                @test mesh.tree.mpi_ranks[1:9] == [0, 0, 0, 0, 0, 0, 1, 2, 2]
                @test parent(mesh.first_cell_by_rank) == [1, 7, 8]

                # allow_coarsening = false
                Trixi.partition!(mesh; allow_coarsening = false)
                @test parent(mesh.n_cells_by_rank) == [5, 2, 2]
                @test mesh.tree.mpi_ranks[1:9] == [0, 0, 0, 0, 0, 1, 1, 2, 2]
                @test parent(mesh.first_cell_by_rank) == [1, 6, 8]
            end
            Trixi.mpi_nranks() = Trixi.MPI_SIZE[] # restore the original behavior
        end

        @testset "not enough ranks" begin
            Trixi.mpi_nranks() = 3
            let
                @test Trixi.mpi_nranks() == 3

                mesh = TreeMesh{2, Trixi.ParallelTree{2}}(100, (0.0, 0.0), 1)

                # Only one leaf
                @test_throws AssertionError("Too many ranks to properly partition the mesh!") Trixi.partition!(mesh)

                # Refine to 4 leaves
                Trixi.refine!(mesh.tree)

                # All four leaves will need to be on one rank to allow coarsening
                @test_throws AssertionError("Too many ranks to properly partition the mesh!") Trixi.partition!(mesh)
                @test_nowarn Trixi.partition!(mesh; allow_coarsening = false)
            end
            Trixi.mpi_nranks() = Trixi.MPI_SIZE[] # restore the original behavior
        end
    end
end

@timed_testset "curved mesh" begin
    @testset "calc_jacobian_matrix" begin
        @testset "identity map" begin
            basis = LobattoLegendreBasis(5)
            nodes = Trixi.get_nodes(basis)
            jacobian_matrix = Array{Float64, 5}(undef, 2, 2, 6, 6, 1)

            node_coordinates = Array{Float64, 4}(undef, 2, 6, 6, 1)
            node_coordinates[1, :, :, 1] .= [nodes[i] for i in 1:6, j in 1:6]
            node_coordinates[2, :, :, 1] .= [nodes[j] for i in 1:6, j in 1:6]
            expected = zeros(2, 2, 6, 6, 1)
            expected[1, 1, :, :, 1] .= 1
            expected[2, 2, :, :, 1] .= 1
            @test Trixi.calc_jacobian_matrix!(jacobian_matrix, 1, node_coordinates,
                                              basis) ≈ expected
        end

        @testset "maximum exact polydeg" begin
            basis = LobattoLegendreBasis(3)
            nodes = Trixi.get_nodes(basis)
            jacobian_matrix = Array{Float64, 5}(undef, 2, 2, 4, 4, 1)

            # f(x, y) = [x^3, xy^2]
            node_coordinates = Array{Float64, 4}(undef, 2, 4, 4, 1)
            node_coordinates[1, :, :, 1] .= [nodes[i]^3 for i in 1:4, j in 1:4]
            node_coordinates[2, :, :, 1] .= [nodes[i] * nodes[j]^2
                                             for i in 1:4, j in 1:4]

            # Df(x, y) = [3x^2 0;
            #              y^2 2xy]
            expected = zeros(2, 2, 4, 4, 1)
            expected[1, 1, :, :, 1] .= [3 * nodes[i]^2 for i in 1:4, j in 1:4]
            expected[2, 1, :, :, 1] .= [nodes[j]^2 for i in 1:4, j in 1:4]
            expected[2, 2, :, :, 1] .= [2 * nodes[i] * nodes[j] for i in 1:4, j in 1:4]
            @test Trixi.calc_jacobian_matrix!(jacobian_matrix, 1, node_coordinates,
                                              basis) ≈ expected
        end
    end
end

@timed_testset "interpolation" begin
    @testset "nodes and weights" begin
        @test Trixi.gauss_nodes_weights(1) == ([0.0], [2.0])
    end

    @testset "multiply_dimensionwise" begin
        nodes_in = [0.0, 0.5, 1.0]
        nodes_out = [0.0, 1 / 3, 2 / 3, 1.0]
        matrix = Trixi.polynomial_interpolation_matrix(nodes_in, nodes_out)
        data_in = [3.0 4.5 6.0]
        @test isapprox(Trixi.multiply_dimensionwise(matrix, data_in), [3.0 4.0 5.0 6.0])

        n_vars = 3
        size_in = 2
        size_out = 3
        matrix = randn(size_out, size_in)
        # 1D
        data_in = randn(n_vars, size_in)
        data_out = Trixi.multiply_dimensionwise_naive(matrix, data_in)
        @test isapprox(data_out, Trixi.multiply_dimensionwise(matrix, data_in))
        # 2D
        data_in = randn(n_vars, size_in, size_in)
        data_out = Trixi.multiply_dimensionwise_naive(matrix, data_in)
        @test isapprox(data_out, Trixi.multiply_dimensionwise(matrix, data_in))
        # 3D
        data_in = randn(n_vars, size_in, size_in, size_in)
        data_out = Trixi.multiply_dimensionwise_naive(matrix, data_in)
        @test isapprox(data_out, Trixi.multiply_dimensionwise(matrix, data_in))
    end
end

@timed_testset "L2 projection" begin
    @testset "calc_reverse_upper for LGL" begin
        @test isapprox(Trixi.calc_reverse_upper(2, Val(:gauss_lobatto)),
                       [[0.25, 0.25] [0.0, 0.5]])
    end
    @testset "calc_reverse_lower for LGL" begin
        @test isapprox(Trixi.calc_reverse_lower(2, Val(:gauss_lobatto)),
                       [[0.5, 0.0] [0.25, 0.25]])
    end
end

@testset "containers" begin
    # Set up mock container
    mutable struct MyContainer <: Trixi.AbstractContainer
        data::Vector{Int}
        capacity::Int
        length::Int
        dummy::Int
    end
    function MyContainer(data, capacity)
        c = MyContainer(Vector{Int}(undef, capacity + 1), capacity, length(data),
                        capacity + 1)
        c.data[1:length(data)] .= data
        return c
    end
    MyContainer(data::AbstractArray) = MyContainer(data, length(data))
    Trixi.invalidate!(c::MyContainer, first, last) = (c.data[first:last] .= 0; c)
    function Trixi.raw_copy!(target::MyContainer, source::MyContainer, first, last,
                             destination)
        Trixi.copy_data!(target.data, source.data, first, last, destination)
        return target
    end
    Trixi.move_connectivity!(c::MyContainer, first, last, destination) = c
    Trixi.delete_connectivity!(c::MyContainer, first, last) = c
    function Trixi.reset_data_structures!(c::MyContainer)
        (c.data = Vector{Int}(undef,
                              c.capacity + 1);
         c)
    end
    function Base.:(==)(c1::MyContainer, c2::MyContainer)
        return (c1.capacity == c2.capacity &&
                c1.length == c2.length &&
                c1.dummy == c2.dummy &&
                c1.data[1:(c1.length)] == c2.data[1:(c2.length)])
    end

    @testset "size" begin
        c = MyContainer([1, 2, 3])
        @test size(c) == (3,)
    end

    @testset "resize!" begin
        c = MyContainer([1, 2, 3])
        @test length(resize!(c, 2)) == 2
    end

    @testset "copy!" begin
        c1 = MyContainer([1, 2, 3])
        c2 = MyContainer([4, 5])
        @test Trixi.copy!(c1, c2, 2, 1, 2) == MyContainer([1, 2, 3]) # no-op

        c1 = MyContainer([1, 2, 3])
        c2 = MyContainer([4, 5])
        @test Trixi.copy!(c1, c2, 1, 2, 2) == MyContainer([1, 4, 5])

        c1 = MyContainer([1, 2, 3])
        @test Trixi.copy!(c1, c2, 1, 2) == MyContainer([1, 4, 3])

        c1 = MyContainer([1, 2, 3])
        @test Trixi.copy!(c1, 2, 3, 1) == MyContainer([2, 3, 3])

        c1 = MyContainer([1, 2, 3])
        @test Trixi.copy!(c1, 1, 3) == MyContainer([1, 2, 1])
    end

    @testset "move!" begin
        c = MyContainer([1, 2, 3])
        @test Trixi.move!(c, 1, 1) == MyContainer([1, 2, 3]) # no-op

        c = MyContainer([1, 2, 3])
        @test Trixi.move!(c, 1, 2) == MyContainer([0, 1, 3])
    end

    @testset "swap!" begin
        c = MyContainer([1, 2])
        @test Trixi.swap!(c, 1, 1) == MyContainer([1, 2]) # no-op

        c = MyContainer([1, 2])
        @test Trixi.swap!(c, 1, 2) == MyContainer([2, 1])
    end

    @testset "erase!" begin
        c = MyContainer([1, 2])
        @test Trixi.erase!(c, 2, 1) == MyContainer([1, 2]) # no-op

        c = MyContainer([1, 2])
        @test Trixi.erase!(c, 1) == MyContainer([0, 2])
    end

    @testset "remove_shift!" begin
        c = MyContainer([1, 2, 3, 4])
        @test Trixi.remove_shift!(c, 2, 1) == MyContainer([1, 2, 3, 4]) # no-op

        c = MyContainer([1, 2, 3, 4])
        @test Trixi.remove_shift!(c, 2, 2) == MyContainer([1, 3, 4], 4)

        c = MyContainer([1, 2, 3, 4])
        @test Trixi.remove_shift!(c, 2) == MyContainer([1, 3, 4], 4)
    end

    @testset "remove_fill!" begin
        c = MyContainer([1, 2, 3, 4])
        @test Trixi.remove_fill!(c, 2, 1) == MyContainer([1, 2, 3, 4]) # no-op

        c = MyContainer([1, 2, 3, 4])
        @test Trixi.remove_fill!(c, 2, 2) == MyContainer([1, 4, 3], 4)
    end

    @testset "reset!" begin
        c = MyContainer([1, 2, 3])
        @test Trixi.reset!(c, 2) == MyContainer(Int[], 2)
    end
end

@timed_testset "example elixirs" begin
    @test basename(examples_dir()) == "examples"
    @test !isempty(get_examples())
    @test endswith(default_example(), "elixir_advection_basic.jl")
end

@timed_testset "HLL flux with vanishing wave speed estimates (#502)" begin
    equations = CompressibleEulerEquations1D(1.4)
    u = SVector(1.0, 0.0, 0.0)
    @test !any(isnan, flux_hll(u, u, 1, equations))
end

@timed_testset "DG L2 mortar container debug output" begin
    c2d = Trixi.L2MortarContainer2D{Float64}(1, 1, 1)
    @test isnothing(display(c2d))
    c3d = Trixi.L2MortarContainer3D{Float64}(1, 1, 1)
    @test isnothing(display(c3d))
end

@timed_testset "Printing indicators/controllers" begin
    # OBS! Constructing indicators/controllers using the parameters below doesn't make sense. It's
    # just useful to run basic tests of `show` methods.

    c = ControllerThreeLevelCombined(1, 2, 3, 10.0, 11.0, 12.0, "primary", "secondary",
                                     "cache")
    @test_nowarn show(stdout, c)

    indicator_hg = IndicatorHennemannGassner(1.0, 0.0, true, "variable", "cache")
    @test_nowarn show(stdout, indicator_hg)

<<<<<<< HEAD
    limiter_idp = SubcellLimiterIDP(true, [1], true, [1], ["variable"], 0.1, true, true,
                                    true, "cache", 1, (1.0, 1.0), 1.0, true, 1.0,
                                    nothing)
=======
    limiter_idp = SubcellLimiterIDP(true, [1], true, [1], ["variable"], 0.1, "cache", 1,
                                    (1.0, 1.0), 1.0)
>>>>>>> 5ec5adee
    @test_nowarn show(stdout, limiter_idp)

    limiter_mcl = SubcellLimiterMCL("cache", true, true, true, true, true, true, true,
                                    1.0, true, true, 1.0, nothing, true)
    @test_nowarn show(stdout, limiter_mcl)

    # TODO: TrixiShallowWater: move unit test
    indicator_hg_swe = IndicatorHennemannGassnerShallowWater(1.0, 0.0, true, "variable",
                                                             "cache")
    @test_nowarn show(stdout, indicator_hg_swe)

    indicator_loehner = IndicatorLöhner(1.0, "variable", (; cache = nothing))
    @test_nowarn show(stdout, indicator_loehner)

    indicator_max = IndicatorMax("variable", (; cache = nothing))
    @test_nowarn show(stdout, indicator_max)
end

@timed_testset "LBM 2D constructor" begin
    # Neither Mach number nor velocity set
    @test_throws ErrorException LatticeBoltzmannEquations2D(Ma = nothing, Re = 1000)
    # Both Mach number and velocity set
    @test_throws ErrorException LatticeBoltzmannEquations2D(Ma = 0.1, Re = 1000, u0 = 1)
    # Neither Reynolds number nor viscosity set
    @test_throws ErrorException LatticeBoltzmannEquations2D(Ma = 0.1, Re = nothing)
    # Both Reynolds number and viscosity set
    @test_throws ErrorException LatticeBoltzmannEquations2D(Ma = 0.1, Re = 1000, nu = 1)

    # No non-dimensional values set
    @test LatticeBoltzmannEquations2D(Ma = nothing, Re = nothing, u0 = 1, nu = 1) isa
          LatticeBoltzmannEquations2D
end

@timed_testset "LBM 3D constructor" begin
    # Neither Mach number nor velocity set
    @test_throws ErrorException LatticeBoltzmannEquations3D(Ma = nothing, Re = 1000)
    # Both Mach number and velocity set
    @test_throws ErrorException LatticeBoltzmannEquations3D(Ma = 0.1, Re = 1000, u0 = 1)
    # Neither Reynolds number nor viscosity set
    @test_throws ErrorException LatticeBoltzmannEquations3D(Ma = 0.1, Re = nothing)
    # Both Reynolds number and viscosity set
    @test_throws ErrorException LatticeBoltzmannEquations3D(Ma = 0.1, Re = 1000, nu = 1)

    # No non-dimensional values set
    @test LatticeBoltzmannEquations3D(Ma = nothing, Re = nothing, u0 = 1, nu = 1) isa
          LatticeBoltzmannEquations3D
end

@timed_testset "LBM 2D functions" begin
    # Set up LBM struct and dummy distribution
    equation = LatticeBoltzmannEquations2D(Ma = 0.1, Re = 1000)
    u = Trixi.equilibrium_distribution(1, 2, 3, equation)

    # Component-wise velocity
    @test isapprox(Trixi.velocity(u, 1, equation), 2)
    @test isapprox(Trixi.velocity(u, 2, equation), 3)
end

@timed_testset "LBM 3D functions" begin
    # Set up LBM struct and dummy distribution
    equation = LatticeBoltzmannEquations3D(Ma = 0.1, Re = 1000)
    u = Trixi.equilibrium_distribution(1, 2, 3, 4, equation)

    # Component-wise velocity
    @test isapprox(velocity(u, 1, equation), 2)
    @test isapprox(velocity(u, 2, equation), 3)
    @test isapprox(velocity(u, 3, equation), 4)
end

@timed_testset "LBMCollisionCallback" begin
    # Printing of LBM collision callback
    callback = LBMCollisionCallback()
    @test_nowarn show(stdout, callback)
    println()
    @test_nowarn show(stdout, "text/plain", callback)
    println()
end

@timed_testset "Acoustic perturbation 2D varnames" begin
    v_mean_global = (0.0, 0.0)
    c_mean_global = 1.0
    rho_mean_global = 1.0
    equations = AcousticPerturbationEquations2D(v_mean_global, c_mean_global,
                                                rho_mean_global)

    @test Trixi.varnames(cons2state, equations) ==
          ("v1_prime", "v2_prime", "p_prime_scaled")
    @test Trixi.varnames(cons2mean, equations) ==
          ("v1_mean", "v2_mean", "c_mean", "rho_mean")
end

@timed_testset "Euler conversion between conservative/entropy variables" begin
    rho, v1, v2, v3, p = 1.0, 0.1, 0.2, 0.3, 2.0

    let equations = CompressibleEulerEquations1D(1.4)
        cons_vars = prim2cons(SVector(rho, v1, p), equations)
        entropy_vars = cons2entropy(cons_vars, equations)
        @test cons_vars ≈ entropy2cons(entropy_vars, equations)

        # test tuple args
        cons_vars = prim2cons((rho, v1, p), equations)
        entropy_vars = cons2entropy(cons_vars, equations)
        @test cons_vars ≈ entropy2cons(entropy_vars, equations)
    end

    let equations = CompressibleEulerEquations2D(1.4)
        cons_vars = prim2cons(SVector(rho, v1, v2, p), equations)
        entropy_vars = cons2entropy(cons_vars, equations)
        @test cons_vars ≈ entropy2cons(entropy_vars, equations)

        # test tuple args
        cons_vars = prim2cons((rho, v1, v2, p), equations)
        entropy_vars = cons2entropy(cons_vars, equations)
        @test cons_vars ≈ entropy2cons(entropy_vars, equations)
    end

    let equations = CompressibleEulerEquations3D(1.4)
        cons_vars = prim2cons(SVector(rho, v1, v2, v3, p), equations)
        entropy_vars = cons2entropy(cons_vars, equations)
        @test cons_vars ≈ entropy2cons(entropy_vars, equations)

        # test tuple args
        cons_vars = prim2cons((rho, v1, v2, v3, p), equations)
        entropy_vars = cons2entropy(cons_vars, equations)
        @test cons_vars ≈ entropy2cons(entropy_vars, equations)
    end
end

@timed_testset "Shallow water conversion between conservative/entropy variables" begin
    H, v1, v2, b = 3.5, 0.25, 0.1, 0.4

    let equations = ShallowWaterEquations1D(gravity_constant = 9.8)
        cons_vars = prim2cons(SVector(H, v1, b), equations)
        entropy_vars = cons2entropy(cons_vars, equations)
        @test cons_vars ≈ entropy2cons(entropy_vars, equations)

        total_energy = energy_total(cons_vars, equations)
        @test total_energy ≈ entropy(cons_vars, equations)

        # test tuple args
        cons_vars = prim2cons((H, v1, b), equations)
        entropy_vars = cons2entropy(cons_vars, equations)
        @test cons_vars ≈ entropy2cons(entropy_vars, equations)
    end

    let equations = ShallowWaterEquations2D(gravity_constant = 9.8)
        cons_vars = prim2cons(SVector(H, v1, v2, b), equations)
        entropy_vars = cons2entropy(cons_vars, equations)
        @test cons_vars ≈ entropy2cons(entropy_vars, equations)

        total_energy = energy_total(cons_vars, equations)
        @test total_energy ≈ entropy(cons_vars, equations)

        # test tuple args
        cons_vars = prim2cons((H, v1, v2, b), equations)
        entropy_vars = cons2entropy(cons_vars, equations)
        @test cons_vars ≈ entropy2cons(entropy_vars, equations)
    end
end

@timed_testset "boundary_condition_do_nothing" begin
    rho, v1, v2, p = 1.0, 0.1, 0.2, 0.3, 2.0

    let equations = CompressibleEulerEquations2D(1.4)
        u = prim2cons(SVector(rho, v1, v2, p), equations)
        x = SVector(1.0, 2.0)
        t = 0.5
        surface_flux = flux_lax_friedrichs

        outward_direction = SVector(0.2, -0.3)
        @test flux(u, outward_direction, equations) ≈
              boundary_condition_do_nothing(u, outward_direction, x, t, surface_flux,
                                            equations)

        orientation = 2
        direction = 4
        @test flux(u, orientation, equations) ≈
              boundary_condition_do_nothing(u, orientation, direction, x, t,
                                            surface_flux, equations)
    end
end

@timed_testset "TimeSeriesCallback" begin
    @test_nowarn_mod trixi_include(@__MODULE__,
                                   joinpath(examples_dir(), "tree_2d_dgsem",
                                            "elixir_acoustics_gaussian_source.jl"),
                                   tspan = (0, 0.05))

    point_data_1 = time_series.affect!.point_data[1]
    @test all(isapprox.(point_data_1[1:7],
                        [-2.4417734981719132e-5, -3.4296207289200194e-5,
                            0.0018130846385739788, -0.5, 0.25, 1.0, 1.0]))
    @test_throws DimensionMismatch Trixi.get_elements_by_coordinates!([1, 2],
                                                                      rand(2, 4), mesh,
                                                                      solver, nothing)
    @test_nowarn show(stdout, time_series)
    @test_throws ArgumentError TimeSeriesCallback(semi, [(1.0, 1.0)]; interval = -1)
    @test_throws ArgumentError TimeSeriesCallback(semi, [1.0 1.0 1.0; 2.0 2.0 2.0])
end

@timed_testset "Consistency check for single point flux: CEMCE" begin
    equations = CompressibleEulerMulticomponentEquations2D(gammas = (1.4, 1.4),
                                                           gas_constants = (0.4, 0.4))
    u = SVector(0.1, -0.5, 1.0, 1.0, 2.0)

    orientations = [1, 2]
    for orientation in orientations
        @test flux(u, orientation, equations) ≈
              flux_ranocha(u, u, orientation, equations)
    end
end

@timed_testset "Consistency check for HLL flux (naive): CEE" begin
    flux_hll = FluxHLL(min_max_speed_naive)

    # Set up equations and dummy conservative variables state
    equations = CompressibleEulerEquations1D(1.4)
    u = SVector(1.1, 2.34, 5.5)

    orientations = [1]
    for orientation in orientations
        @test flux_hll(u, u, orientation, equations) ≈ flux(u, orientation, equations)
    end

    equations = CompressibleEulerEquations2D(1.4)
    u = SVector(1.1, -0.5, 2.34, 5.5)

    orientations = [1, 2]
    for orientation in orientations
        @test flux_hll(u, u, orientation, equations) ≈ flux(u, orientation, equations)
    end

    equations = CompressibleEulerEquations3D(1.4)
    u = SVector(1.1, -0.5, 2.34, 2.4, 5.5)

    orientations = [1, 2, 3]
    for orientation in orientations
        @test flux_hll(u, u, orientation, equations) ≈ flux(u, orientation, equations)
    end
end

@timed_testset "Consistency check for flux_chan_etal: CEEQ" begin

    # Set up equations and dummy conservative variables state
    equations = CompressibleEulerEquationsQuasi1D(1.4)
    u = SVector(1.1, 2.34, 5.5, 2.73)

    orientations = [1]
    for orientation in orientations
        @test flux_chan_etal(u, u, orientation, equations) ≈
              flux(u, orientation, equations)
    end
end

@timed_testset "Consistency check for HLL flux (naive): LEE" begin
    flux_hll = FluxHLL(min_max_speed_naive)

    equations = LinearizedEulerEquations2D(SVector(1.0, 1.0), 1.0, 1.0)
    u = SVector(1.1, -0.5, 2.34, 5.5)

    orientations = [1, 2]
    for orientation in orientations
        @test flux_hll(u, u, orientation, equations) ≈ flux(u, orientation, equations)
    end

    normal_directions = [SVector(1.0, 0.0),
        SVector(0.0, 1.0),
        SVector(0.5, -0.5),
        SVector(-1.2, 0.3)]

    for normal_direction in normal_directions
        @test flux_hll(u, u, normal_direction, equations) ≈
              flux(u, normal_direction, equations)
    end
end

@timed_testset "Consistency check for HLL flux (naive): SWE" begin
    flux_hll = FluxHLL(min_max_speed_naive)

    equations = ShallowWaterEquations1D(gravity_constant = 9.81)
    u = SVector(1, 0.5, 0.0)
    @test flux_hll(u, u, 1, equations) ≈ flux(u, 1, equations)

    equations = ShallowWaterEquations2D(gravity_constant = 9.81)
    normal_directions = [SVector(1.0, 0.0),
        SVector(0.0, 1.0),
        SVector(0.5, -0.5),
        SVector(-1.2, 0.3)]
    u = SVector(1, 0.5, 0.5, 0.0)
    for normal_direction in normal_directions
        @test flux_hll(u, u, normal_direction, equations) ≈
              flux(u, normal_direction, equations)
    end
end

@timed_testset "Consistency check for HLL flux (naive): MHD" begin
    flux_hll = FluxHLL(min_max_speed_naive)

    equations = IdealGlmMhdEquations1D(1.4)
    u_values = [SVector(1.0, 0.4, -0.5, 0.1, 1.0, 0.1, -0.2, 0.1),
        SVector(1.5, -0.2, 0.1, 0.2, 5.0, -0.1, 0.1, 0.2)]

    for u in u_values
        @test flux_hll(u, u, 1, equations) ≈ flux(u, 1, equations)
    end

    equations = IdealGlmMhdEquations2D(1.4, 5.0) #= c_h =#
    normal_directions = [SVector(1.0, 0.0),
        SVector(0.0, 1.0),
        SVector(0.5, -0.5),
        SVector(-1.2, 0.3)]
    orientations = [1, 2]

    u_values = [SVector(1.0, 0.4, -0.5, 0.1, 1.0, 0.1, -0.2, 0.1, 0.0),
        SVector(1.5, -0.2, 0.1, 0.2, 5.0, -0.1, 0.1, 0.2, 0.2)]

    for u in u_values, orientation in orientations
        @test flux_hll(u, u, orientation, equations) ≈ flux(u, orientation, equations)
    end

    for u in u_values, normal_direction in normal_directions
        @test flux_hll(u, u, normal_direction, equations) ≈
              flux(u, normal_direction, equations)
    end

    equations = IdealGlmMhdEquations3D(1.4, 5.0) #= c_h =#
    normal_directions = [SVector(1.0, 0.0, 0.0),
        SVector(0.0, 1.0, 0.0),
        SVector(0.0, 0.0, 1.0),
        SVector(0.5, -0.5, 0.2),
        SVector(-1.2, 0.3, 1.4)]
    orientations = [1, 2, 3]

    u_values = [SVector(1.0, 0.4, -0.5, 0.1, 1.0, 0.1, -0.2, 0.1, 0.0),
        SVector(1.5, -0.2, 0.1, 0.2, 5.0, -0.1, 0.1, 0.2, 0.2)]

    for u in u_values, orientation in orientations
        @test flux_hll(u, u, orientation, equations) ≈ flux(u, orientation, equations)
    end

    for u in u_values, normal_direction in normal_directions
        @test flux_hll(u, u, normal_direction, equations) ≈
              flux(u, normal_direction, equations)
    end
end

@timed_testset "Consistency check for HLL flux with Davis wave speed estimates: CEE" begin
    flux_hll = FluxHLL(min_max_speed_davis)

    # Set up equations and dummy conservative variables state
    equations = CompressibleEulerEquations1D(1.4)
    u = SVector(1.1, 2.34, 5.5)

    orientations = [1]
    for orientation in orientations
        @test flux_hll(u, u, orientation, equations) ≈ flux(u, orientation, equations)
    end

    equations = CompressibleEulerEquations2D(1.4)
    u = SVector(1.1, -0.5, 2.34, 5.5)

    orientations = [1, 2]
    for orientation in orientations
        @test flux_hll(u, u, orientation, equations) ≈ flux(u, orientation, equations)
    end

    normal_directions = [SVector(1.0, 0.0),
        SVector(0.0, 1.0),
        SVector(0.5, -0.5),
        SVector(-1.2, 0.3)]

    for normal_direction in normal_directions
        @test flux_hll(u, u, normal_direction, equations) ≈
              flux(u, normal_direction, equations)
    end

    equations = CompressibleEulerEquations3D(1.4)
    u = SVector(1.1, -0.5, 2.34, 2.4, 5.5)

    orientations = [1, 2, 3]
    for orientation in orientations
        @test flux_hll(u, u, orientation, equations) ≈ flux(u, orientation, equations)
    end

    normal_directions = [SVector(1.0, 0.0, 0.0),
        SVector(0.0, 1.0, 0.0),
        SVector(0.0, 0.0, 1.0),
        SVector(0.5, -0.5, 0.2),
        SVector(-1.2, 0.3, 1.4)]

    for normal_direction in normal_directions
        @test flux_hll(u, u, normal_direction, equations) ≈
              flux(u, normal_direction, equations)
    end
end

@timed_testset "Consistency check for HLL flux with Davis wave speed estimates: Polytropic CEE" begin
    flux_hll = FluxHLL(min_max_speed_davis)

    gamma = 1.4
    kappa = 0.5     # Scaling factor for the pressure.
    equations = PolytropicEulerEquations2D(gamma, kappa)
    u = SVector(1.1, -0.5, 2.34)

    orientations = [1, 2]
    for orientation in orientations
        @test flux_hll(u, u, orientation, equations) ≈ flux(u, orientation, equations)
    end

    normal_directions = [SVector(1.0, 0.0),
        SVector(0.0, 1.0),
        SVector(0.5, -0.5),
        SVector(-1.2, 0.3)]

    for normal_direction in normal_directions
        @test flux_hll(u, u, normal_direction, equations) ≈
              flux(u, normal_direction, equations)
    end
end

@timed_testset "Consistency check for Winters flux: Polytropic CEE" begin
    for gamma in [1.4, 1.0, 5 / 3]
        kappa = 0.5     # Scaling factor for the pressure.
        equations = PolytropicEulerEquations2D(gamma, kappa)
        u = SVector(1.1, -0.5, 2.34)

        orientations = [1, 2]
        for orientation in orientations
            @test flux_winters_etal(u, u, orientation, equations) ≈
                  flux(u, orientation, equations)
        end

        normal_directions = [SVector(1.0, 0.0),
            SVector(0.0, 1.0),
            SVector(0.5, -0.5),
            SVector(-1.2, 0.3)]

        for normal_direction in normal_directions
            @test flux_winters_etal(u, u, normal_direction, equations) ≈
                  flux(u, normal_direction, equations)
        end
    end
end

@timed_testset "Consistency check for HLL flux with Davis wave speed estimates: LEE" begin
    flux_hll = FluxHLL(min_max_speed_davis)

    equations = LinearizedEulerEquations2D(SVector(1.0, 1.0), 1.0, 1.0)
    u = SVector(1.1, -0.5, 2.34, 5.5)

    orientations = [1, 2]
    for orientation in orientations
        @test flux_hll(u, u, orientation, equations) ≈ flux(u, orientation, equations)
    end

    normal_directions = [SVector(1.0, 0.0),
        SVector(0.0, 1.0),
        SVector(0.5, -0.5),
        SVector(-1.2, 0.3)]

    for normal_direction in normal_directions
        @test flux_hll(u, u, normal_direction, equations) ≈
              flux(u, normal_direction, equations)
    end
end

@timed_testset "Consistency check for HLL flux with Davis wave speed estimates: SWE" begin
    flux_hll = FluxHLL(min_max_speed_davis)

    equations = ShallowWaterEquations1D(gravity_constant = 9.81)
    u = SVector(1, 0.5, 0.0)
    @test flux_hll(u, u, 1, equations) ≈ flux(u, 1, equations)

    equations = ShallowWaterEquations2D(gravity_constant = 9.81)
    normal_directions = [SVector(1.0, 0.0),
        SVector(0.0, 1.0),
        SVector(0.5, -0.5),
        SVector(-1.2, 0.3)]
    u = SVector(1, 0.5, 0.5, 0.0)
    for normal_direction in normal_directions
        @test flux_hll(u, u, normal_direction, equations) ≈
              flux(u, normal_direction, equations)
    end

    orientations = [1, 2]
    for orientation in orientations
        @test flux_hll(u, u, orientation, equations) ≈ flux(u, orientation, equations)
    end
end

@timed_testset "Consistency check for HLL flux with Davis wave speed estimates: MHD" begin
    flux_hll = FluxHLL(min_max_speed_davis)

    equations = IdealGlmMhdEquations1D(1.4)
    u_values = [SVector(1.0, 0.4, -0.5, 0.1, 1.0, 0.1, -0.2, 0.1),
        SVector(1.5, -0.2, 0.1, 0.2, 5.0, -0.1, 0.1, 0.2)]

    for u in u_values
        @test flux_hll(u, u, 1, equations) ≈ flux(u, 1, equations)
    end

    equations = IdealGlmMhdEquations2D(1.4, 5.0) #= c_h =#
    normal_directions = [SVector(1.0, 0.0),
        SVector(0.0, 1.0),
        SVector(0.5, -0.5),
        SVector(-1.2, 0.3)]
    orientations = [1, 2]

    u_values = [SVector(1.0, 0.4, -0.5, 0.1, 1.0, 0.1, -0.2, 0.1, 0.0),
        SVector(1.5, -0.2, 0.1, 0.2, 5.0, -0.1, 0.1, 0.2, 0.2)]

    for u in u_values, orientation in orientations
        @test flux_hll(u, u, orientation, equations) ≈ flux(u, orientation, equations)
    end

    for u in u_values, normal_direction in normal_directions
        @test flux_hll(u, u, normal_direction, equations) ≈
              flux(u, normal_direction, equations)
    end

    equations = IdealGlmMhdEquations3D(1.4, 5.0) #= c_h =#
    normal_directions = [SVector(1.0, 0.0, 0.0),
        SVector(0.0, 1.0, 0.0),
        SVector(0.0, 0.0, 1.0),
        SVector(0.5, -0.5, 0.2),
        SVector(-1.2, 0.3, 1.4)]
    orientations = [1, 2, 3]

    u_values = [SVector(1.0, 0.4, -0.5, 0.1, 1.0, 0.1, -0.2, 0.1, 0.0),
        SVector(1.5, -0.2, 0.1, 0.2, 5.0, -0.1, 0.1, 0.2, 0.2)]

    for u in u_values, orientation in orientations
        @test flux_hll(u, u, orientation, equations) ≈ flux(u, orientation, equations)
    end

    for u in u_values, normal_direction in normal_directions
        @test flux_hll(u, u, normal_direction, equations) ≈
              flux(u, normal_direction, equations)
    end
end

@timed_testset "Consistency check for HLLE flux: CEE" begin
    # Set up equations and dummy conservative variables state
    equations = CompressibleEulerEquations1D(1.4)
    u = SVector(1.1, 2.34, 5.5)

    orientations = [1]
    for orientation in orientations
        @test flux_hlle(u, u, orientation, equations) ≈ flux(u, orientation, equations)
    end

    equations = CompressibleEulerEquations2D(1.4)
    u = SVector(1.1, -0.5, 2.34, 5.5)

    orientations = [1, 2]
    for orientation in orientations
        @test flux_hlle(u, u, orientation, equations) ≈ flux(u, orientation, equations)
    end

    normal_directions = [SVector(1.0, 0.0),
        SVector(0.0, 1.0),
        SVector(0.5, -0.5),
        SVector(-1.2, 0.3)]

    for normal_direction in normal_directions
        @test flux_hlle(u, u, normal_direction, equations) ≈
              flux(u, normal_direction, equations)
    end

    equations = CompressibleEulerEquations3D(1.4)
    u = SVector(1.1, -0.5, 2.34, 2.4, 5.5)

    orientations = [1, 2, 3]
    for orientation in orientations
        @test flux_hlle(u, u, orientation, equations) ≈ flux(u, orientation, equations)
    end

    normal_directions = [SVector(1.0, 0.0, 0.0),
        SVector(0.0, 1.0, 0.0),
        SVector(0.0, 0.0, 1.0),
        SVector(0.5, -0.5, 0.2),
        SVector(-1.2, 0.3, 1.4)]

    for normal_direction in normal_directions
        @test flux_hlle(u, u, normal_direction, equations) ≈
              flux(u, normal_direction, equations)
    end
end

@timed_testset "Consistency check for HLLE flux: SWE" begin
    equations = ShallowWaterEquations1D(gravity_constant = 9.81)
    u = SVector(1, 0.5, 0.0)
    @test flux_hlle(u, u, 1, equations) ≈ flux(u, 1, equations)

    equations = ShallowWaterEquations2D(gravity_constant = 9.81)
    normal_directions = [SVector(1.0, 0.0),
        SVector(0.0, 1.0),
        SVector(0.5, -0.5),
        SVector(-1.2, 0.3)]
    orientations = [1, 2]

    u = SVector(1, 0.5, 0.5, 0.0)

    for orientation in orientations
        @test flux_hlle(u, u, orientation, equations) ≈ flux(u, orientation, equations)
    end

    for normal_direction in normal_directions
        @test flux_hlle(u, u, normal_direction, equations) ≈
              flux(u, normal_direction, equations)
    end
end

@timed_testset "Consistency check for HLLE flux: MHD" begin
    equations = IdealGlmMhdEquations1D(1.4)
    u_values = [SVector(1.0, 0.4, -0.5, 0.1, 1.0, 0.1, -0.2, 0.1),
        SVector(1.5, -0.2, 0.1, 0.2, 5.0, -0.1, 0.1, 0.2)]

    for u in u_values
        @test flux_hlle(u, u, 1, equations) ≈ flux(u, 1, equations)
        @test flux_hllc(u, u, 1, equations) ≈ flux(u, 1, equations)
    end

    equations = IdealGlmMhdEquations2D(1.4, 5.0) #= c_h =#
    normal_directions = [SVector(1.0, 0.0),
        SVector(0.0, 1.0),
        SVector(0.5, -0.5),
        SVector(-1.2, 0.3)]
    orientations = [1, 2]

    u_values = [SVector(1.0, 0.4, -0.5, 0.1, 1.0, 0.1, -0.2, 0.1, 0.0),
        SVector(1.5, -0.2, 0.1, 0.2, 5.0, -0.1, 0.1, 0.2, 0.2)]

    for u in u_values, orientation in orientations
        @test flux_hlle(u, u, orientation, equations) ≈ flux(u, orientation, equations)
    end

    for u in u_values, normal_direction in normal_directions
        @test flux_hlle(u, u, normal_direction, equations) ≈
              flux(u, normal_direction, equations)
    end

    equations = IdealGlmMhdEquations3D(1.4, 5.0) #= c_h =#
    normal_directions = [SVector(1.0, 0.0, 0.0),
        SVector(0.0, 1.0, 0.0),
        SVector(0.0, 0.0, 1.0),
        SVector(0.5, -0.5, 0.2),
        SVector(-1.2, 0.3, 1.4)]
    orientations = [1, 2, 3]

    u_values = [SVector(1.0, 0.4, -0.5, 0.1, 1.0, 0.1, -0.2, 0.1, 0.0),
        SVector(1.5, -0.2, 0.1, 0.2, 5.0, -0.1, 0.1, 0.2, 0.2)]

    for u in u_values, orientation in orientations
        @test flux_hlle(u, u, orientation, equations) ≈ flux(u, orientation, equations)
    end

    for u in u_values, normal_direction in normal_directions
        @test flux_hlle(u, u, normal_direction, equations) ≈
              flux(u, normal_direction, equations)
    end
end

@timed_testset "Consistency check for Godunov flux" begin
    # Set up equations and dummy conservative variables state
    # Burgers' Equation

    equation = InviscidBurgersEquation1D()
    u_values = [SVector(42.0), SVector(-42.0)]

    orientations = [1]
    for orientation in orientations, u in u_values
        @test flux_godunov(u, u, orientation, equation) ≈ flux(u, orientation, equation)
    end

    # Linear Advection 1D
    equation = LinearScalarAdvectionEquation1D(-4.2)
    u = SVector(3.14159)

    orientations = [1]
    for orientation in orientations
        @test flux_godunov(u, u, orientation, equation) ≈ flux(u, orientation, equation)
    end

    # Linear Advection 2D
    equation = LinearScalarAdvectionEquation2D(-4.2, 2.4)
    u = SVector(3.14159)

    orientations = [1, 2]
    for orientation in orientations
        @test flux_godunov(u, u, orientation, equation) ≈ flux(u, orientation, equation)
    end

    normal_directions = [SVector(1.0, 0.0),
        SVector(0.0, 1.0),
        SVector(0.5, -0.5),
        SVector(-1.2, 0.3)]

    for normal_direction in normal_directions
        @test flux_godunov(u, u, normal_direction, equation) ≈
              flux(u, normal_direction, equation)
    end

    # Linear Advection 3D
    equation = LinearScalarAdvectionEquation3D(-4.2, 2.4, 1.2)
    u = SVector(3.14159)

    orientations = [1, 2, 3]
    for orientation in orientations
        @test flux_godunov(u, u, orientation, equation) ≈ flux(u, orientation, equation)
    end

    normal_directions = [SVector(1.0, 0.0, 0.0),
        SVector(0.0, 1.0, 0.0),
        SVector(0.0, 0.0, 1.0),
        SVector(0.5, -0.5, 0.2),
        SVector(-1.2, 0.3, 1.4)]

    for normal_direction in normal_directions
        @test flux_godunov(u, u, normal_direction, equation) ≈
              flux(u, normal_direction, equation)
    end

    # Linearized Euler 2D
    equation = LinearizedEulerEquations2D(v_mean_global = (0.5, -0.7),
                                          c_mean_global = 1.1,
                                          rho_mean_global = 1.2)
    u_values = [SVector(1.0, 0.5, -0.7, 1.0),
        SVector(1.5, -0.2, 0.1, 5.0)]

    orientations = [1, 2]
    for orientation in orientations, u in u_values
        @test flux_godunov(u, u, orientation, equation) ≈ flux(u, orientation, equation)
    end

    normal_directions = [SVector(1.0, 0.0),
        SVector(0.0, 1.0),
        SVector(0.5, -0.5),
        SVector(-1.2, 0.3)]

    for normal_direction in normal_directions, u in u_values
        @test flux_godunov(u, u, normal_direction, equation) ≈
              flux(u, normal_direction, equation)
    end
end

@timed_testset "Consistency check for Engquist-Osher flux" begin
    # Set up equations and dummy conservative variables state
    equation = InviscidBurgersEquation1D()
    u_values = [SVector(42.0), SVector(-42.0)]

    orientations = [1]
    for orientation in orientations, u in u_values
        @test Trixi.flux_engquist_osher(u, u, orientation, equation) ≈
              flux(u, orientation, equation)
    end

    equation = LinearScalarAdvectionEquation1D(-4.2)
    u = SVector(3.14159)

    orientations = [1]
    for orientation in orientations
        @test Trixi.flux_engquist_osher(u, u, orientation, equation) ≈
              flux(u, orientation, equation)
    end
end

@testset "Consistency check for variable_derivative routine" begin
    # Set up conservative variables, equations
    u = [
        0.5011914484393387,
        0.8829127712445113,
        0.43024132987932817,
        0.7560616633050348,
    ]

    equations = CompressibleEulerEquations2D(1.4)

    # Define wrapper function for pressure in order to call default implementation
    function pressure_test(u, equations)
        return pressure(u, equations)
    end

    @test Trixi.variable_derivative(pressure_test, u, equations) ≈
          Trixi.variable_derivative(pressure, u, equations)
end

@testset "Equivalent Fluxes" begin
    # Set up equations and dummy conservative variables state
    # Burgers' Equation

    equation = InviscidBurgersEquation1D()
    u_values = [SVector(42.0), SVector(-42.0)]

    orientations = [1]
    for orientation in orientations, u in u_values
        @test flux_godunov(0.75 * u, u, orientation, equation) ≈
              Trixi.flux_engquist_osher(0.75 * u, u, orientation, equation)
    end

    # Linear Advection 1D
    equation = LinearScalarAdvectionEquation1D(-4.2)
    u = SVector(3.14159)

    orientations = [1]
    for orientation in orientations
        @test flux_godunov(0.5 * u, u, orientation, equation) ≈
              flux_lax_friedrichs(0.5 * u, u, orientation, equation)
        @test flux_godunov(2 * u, u, orientation, equation) ≈
              Trixi.flux_engquist_osher(2 * u, u, orientation, equation)
    end

    # Linear Advection 2D
    equation = LinearScalarAdvectionEquation2D(-4.2, 2.4)
    u = SVector(3.14159)

    orientations = [1, 2]
    for orientation in orientations
        @test flux_godunov(0.25 * u, u, orientation, equation) ≈
              flux_lax_friedrichs(0.25 * u, u, orientation, equation)
    end

    normal_directions = [SVector(1.0, 0.0),
        SVector(0.0, 1.0),
        SVector(0.5, -0.5),
        SVector(-1.2, 0.3)]

    for normal_direction in normal_directions
        @test flux_godunov(3 * u, u, normal_direction, equation) ≈
              flux_lax_friedrichs(3 * u, u, normal_direction, equation)
    end

    # Linear Advection 3D
    equation = LinearScalarAdvectionEquation3D(-4.2, 2.4, 1.2)
    u = SVector(3.14159)

    orientations = [1, 2, 3]
    for orientation in orientations
        @test flux_godunov(1.5 * u, u, orientation, equation) ≈
              flux_lax_friedrichs(1.5 * u, u, orientation, equation)
    end

    normal_directions = [SVector(1.0, 0.0, 0.0),
        SVector(0.0, 1.0, 0.0),
        SVector(0.0, 0.0, 1.0),
        SVector(0.5, -0.5, 0.2),
        SVector(-1.2, 0.3, 1.4)]

    for normal_direction in normal_directions
        @test flux_godunov(1.3 * u, u, normal_direction, equation) ≈
              flux_lax_friedrichs(1.3 * u, u, normal_direction, equation)
    end
end

@testset "FluxRotated vs. direct implementation" begin
    @timed_testset "CompressibleEulerMulticomponentEquations2D" begin
        equations = CompressibleEulerMulticomponentEquations2D(gammas = (1.4, 1.4),
                                                               gas_constants = (0.4,
                                                                                0.4))
        normal_directions = [SVector(1.0, 0.0),
            SVector(0.0, 1.0),
            SVector(0.5, -0.5),
            SVector(-1.2, 0.3)]
        u_values = [SVector(0.1, -0.5, 1.0, 1.0, 2.0),
            SVector(-0.1, -0.3, 1.2, 1.3, 1.4)]

        f_std = flux
        f_rot = FluxRotated(f_std)
        println(typeof(f_std))
        println(typeof(f_rot))
        for u in u_values,
            normal_direction in normal_directions

            @test f_rot(u, normal_direction, equations) ≈
                  f_std(u, normal_direction, equations)
        end
    end

    @timed_testset "CompressibleEulerEquations2D" begin
        equations = CompressibleEulerEquations2D(1.4)
        normal_directions = [SVector(1.0, 0.0),
            SVector(0.0, 1.0),
            SVector(0.5, -0.5),
            SVector(-1.2, 0.3)]
        u_values = [SVector(1.0, 0.5, -0.7, 1.0),
            SVector(1.5, -0.2, 0.1, 5.0)]
        fluxes = [flux_central, flux_ranocha, flux_shima_etal, flux_kennedy_gruber,
            flux_hll, FluxHLL(min_max_speed_davis), flux_hlle]

        for f_std in fluxes
            f_rot = FluxRotated(f_std)
            for u_ll in u_values, u_rr in u_values,
                normal_direction in normal_directions

                @test f_rot(u_ll, u_rr, normal_direction, equations) ≈
                      f_std(u_ll, u_rr, normal_direction, equations)
            end
        end
    end

    @timed_testset "CompressibleEulerEquations3D" begin
        equations = CompressibleEulerEquations3D(1.4)
        normal_directions = [SVector(1.0, 0.0, 0.0),
            SVector(0.0, 1.0, 0.0),
            SVector(0.0, 0.0, 1.0),
            SVector(0.5, -0.5, 0.2),
            SVector(-1.2, 0.3, 1.4)]
        u_values = [SVector(1.0, 0.5, -0.7, 0.1, 1.0),
            SVector(1.5, -0.2, 0.1, 0.2, 5.0)]
        fluxes = [flux_central, flux_ranocha, flux_shima_etal, flux_kennedy_gruber,
            FluxLMARS(340),
            flux_hll, FluxHLL(min_max_speed_davis), flux_hlle]

        for f_std in fluxes
            f_rot = FluxRotated(f_std)
            for u_ll in u_values, u_rr in u_values,
                normal_direction in normal_directions

                @test f_rot(u_ll, u_rr, normal_direction, equations) ≈
                      f_std(u_ll, u_rr, normal_direction, equations)
            end
        end
    end

    @timed_testset "ShallowWaterEquations2D" begin
        equations = ShallowWaterEquations2D(gravity_constant = 9.81)
        normal_directions = [SVector(1.0, 0.0),
            SVector(0.0, 1.0),
            SVector(0.5, -0.5),
            SVector(-1.2, 0.3)]

        u = SVector(1, 0.5, 0.5, 0.0)

        fluxes = [flux_central, flux_fjordholm_etal, flux_wintermeyer_etal,
            flux_hll, FluxHLL(min_max_speed_davis), flux_hlle]
    end

    @timed_testset "IdealGlmMhdEquations2D" begin
        equations = IdealGlmMhdEquations2D(1.4, 5.0) #= c_h =#
        normal_directions = [SVector(1.0, 0.0),
            SVector(0.0, 1.0),
            SVector(0.5, -0.5),
            SVector(-1.2, 0.3)]
        u_values = [SVector(1.0, 0.4, -0.5, 0.1, 1.0, 0.1, -0.2, 0.1, 0.0),
            SVector(1.5, -0.2, 0.1, 0.2, 5.0, -0.1, 0.1, 0.2, 0.2)]
        fluxes = [
            flux_central,
            flux_hindenlang_gassner,
            FluxHLL(min_max_speed_davis),
            flux_hlle,
        ]

        for f_std in fluxes
            f_rot = FluxRotated(f_std)
            for u_ll in u_values, u_rr in u_values,
                normal_direction in normal_directions

                @test f_rot(u_ll, u_rr, normal_direction, equations) ≈
                      f_std(u_ll, u_rr, normal_direction, equations)
            end
        end
    end

    @timed_testset "IdealGlmMhdEquations3D" begin
        equations = IdealGlmMhdEquations3D(1.4, 5.0) #= c_h =#
        normal_directions = [SVector(1.0, 0.0, 0.0),
            SVector(0.0, 1.0, 0.0),
            SVector(0.0, 0.0, 1.0),
            SVector(0.5, -0.5, 0.2),
            SVector(-1.2, 0.3, 1.4)]
        u_values = [SVector(1.0, 0.4, -0.5, 0.1, 1.0, 0.1, -0.2, 0.1, 0.0),
            SVector(1.5, -0.2, 0.1, 0.2, 5.0, -0.1, 0.1, 0.2, 0.2)]
        fluxes = [
            flux_central,
            flux_hindenlang_gassner,
            FluxHLL(min_max_speed_davis),
            flux_hlle,
        ]

        for f_std in fluxes
            f_rot = FluxRotated(f_std)
            for u_ll in u_values, u_rr in u_values,
                normal_direction in normal_directions

                @test f_rot(u_ll, u_rr, normal_direction, equations) ≈
                      f_std(u_ll, u_rr, normal_direction, equations)
            end
        end
    end
end

@testset "SimpleKronecker" begin
    N = 3

    NDIMS = 2
    r, s = StartUpDG.nodes(Quad(), N)
    V = StartUpDG.vandermonde(Quad(), N, r, s)
    r1D = StartUpDG.nodes(Line(), N)
    V1D = StartUpDG.vandermonde(Line(), N, r1D)

    x = r + s
    V_kron = Trixi.SimpleKronecker(NDIMS, V1D, eltype(x))

    b = similar(x)
    b_kron = similar(x)
    Trixi.mul!(b, V, x)
    Trixi.mul!(b_kron, V_kron, x)
    @test b ≈ b_kron
end

@testset "SummationByPartsOperators + StartUpDG" begin
    global D = derivative_operator(SummationByPartsOperators.MattssonNordström2004(),
                                   derivative_order = 1,
                                   accuracy_order = 4,
                                   xmin = 0.0, xmax = 1.0,
                                   N = 10)
    dg = DGMulti(polydeg = 3, element_type = Quad(), approximation_type = D)

    @test StartUpDG.inverse_trace_constant(dg.basis) ≈ 50.8235294117647
end

@testset "1D non-periodic DGMultiMesh" begin
    # checks whether or not boundary faces are initialized correctly for DGMultiMesh in 1D
    dg = DGMulti(polydeg = 1, element_type = Line(), approximation_type = Polynomial(),
                 surface_integral = SurfaceIntegralWeakForm(flux_central),
                 volume_integral = VolumeIntegralFluxDifferencing(flux_central))
    cells_per_dimension = (1,)
    mesh = DGMultiMesh(dg, cells_per_dimension, periodicity = false)

    @test mesh.boundary_faces[:entire_boundary] == [1, 2]
end

@testset "trixi_include" begin
    @trixi_testset "Basic" begin
        example = """
            x = 4
            """

        filename = tempname()
        try
            open(filename, "w") do file
                write(file, example)
            end

            # Use `@trixi_testset`, which wraps code in a temporary module, and call
            # `trixi_include` with `@__MODULE__` in order to isolate this test.
            @test_warn "You just called" trixi_include(@__MODULE__, filename)
            @test @isdefined x
            @test x == 4

            @test_warn "You just called" trixi_include(@__MODULE__, filename, x = 7)
            @test x == 7

            @test_throws "assignment `y` not found in expression" trixi_include(@__MODULE__,
                                                                                filename,
                                                                                y = 3)
        finally
            rm(filename, force = true)
        end
    end

    @trixi_testset "With `solve` Without `maxiters`" begin
        # `trixi_include` assumes this to be the `solve` function of OrdinaryDiffEq,
        # and therefore tries to insert the kwarg `maxiters`, which will fail here.
        example = """
            solve() = 0
            x = solve()
            """

        filename = tempname()
        try
            open(filename, "w") do file
                write(file, example)
            end

            # Use `@trixi_testset`, which wraps code in a temporary module, and call
            # `trixi_include` with `@__MODULE__` in order to isolate this test.
            @test_throws "no method matching solve(; maxiters::Int64)" trixi_include(@__MODULE__,
                                                                                     filename)

            @test_throws "no method matching solve(; maxiters::Int64)" trixi_include(@__MODULE__,
                                                                                     filename,
                                                                                     maxiters = 3)
        finally
            rm(filename, force = true)
        end
    end

    @trixi_testset "With `solve` with `maxiters`" begin
        # We need another example file that we include with `Base.include` first, in order to
        # define the `solve` method without `trixi_include` trying to insert `maxiters` kwargs.
        # Then, we can test that `trixi_include` inserts the kwarg in the `solve()` call.
        example1 = """
            solve(; maxiters=0) = maxiters
            """

        example2 = """
            x = solve()
            """

        filename1 = tempname()
        filename2 = tempname()
        try
            open(filename1, "w") do file
                write(file, example1)
            end
            open(filename2, "w") do file
                write(file, example2)
            end

            # Use `@trixi_testset`, which wraps code in a temporary module, and call
            # `Base.include` and `trixi_include` with `@__MODULE__` in order to isolate this test.
            Base.include(@__MODULE__, filename1)
            @test_warn "You just called" trixi_include(@__MODULE__, filename2)
            @test @isdefined x
            # This is the default `maxiters` inserted by `trixi_include`
            @test x == 10^5

            @test_warn "You just called" trixi_include(@__MODULE__, filename2,
                                                       maxiters = 7)
            # Test that `maxiters` got overwritten
            @test x == 7
        finally
            rm(filename1, force = true)
            rm(filename2, force = true)
        end
    end
end
end

end #module<|MERGE_RESOLUTION|>--- conflicted
+++ resolved
@@ -416,14 +416,9 @@
     indicator_hg = IndicatorHennemannGassner(1.0, 0.0, true, "variable", "cache")
     @test_nowarn show(stdout, indicator_hg)
 
-<<<<<<< HEAD
     limiter_idp = SubcellLimiterIDP(true, [1], true, [1], ["variable"], 0.1, true, true,
                                     true, "cache", 1, (1.0, 1.0), 1.0, true, 1.0,
                                     nothing)
-=======
-    limiter_idp = SubcellLimiterIDP(true, [1], true, [1], ["variable"], 0.1, "cache", 1,
-                                    (1.0, 1.0), 1.0)
->>>>>>> 5ec5adee
     @test_nowarn show(stdout, limiter_idp)
 
     limiter_mcl = SubcellLimiterMCL("cache", true, true, true, true, true, true, true,
