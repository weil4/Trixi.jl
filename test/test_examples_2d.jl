--- conflicted
+++ resolved
@@ -112,19 +112,18 @@
     tspan = (0.0, 1.0))
   end
 
-<<<<<<< HEAD
   @testset "elixir_euler_blob_split_shockcapturing_amr.jl" begin
     test_trixi_include(joinpath(EXAMPLES_DIR, "elixir_euler_blob_split_shockcapturing_amr.jl"),
     l2   = [0.2079529146644449, 1.2165976525172113, 0.10497525531751525, 5.343396906455776],
     linf = [14.746412579562035, 73.35401826630807, 7.945659812348401, 299.28120847051116],
     tspan = (0.0, 0.12))
-=======
+  end
+
   @testset "elixir_euler_khi_amr.jl with tend = 0.2" begin
   test_trixi_include(joinpath(EXAMPLES_DIR, "elixir_euler_khi_amr.jl"),
     l2   = [0.0019809356303815313, 0.006538462481807526, 0.004737804472678921, 0.0050181776990539505],
     linf = [0.016342197215556853, 0.03993613023503173, 0.015293069044755532, 0.024177402362647094],
     tspan = (0.0, 0.2))
->>>>>>> fc42fd0e
   end
 
   @testset "elixir_euler_vortex.jl" begin
