
using OrdinaryDiffEq
using Trixi

###############################################################################
# semidiscretization of the compressible Euler equations

equations = CompressibleEulerEquations2D(1.4)

initial_condition = initial_condition_constant

surface_flux = flux_lax_friedrichs
volume_flux  = flux_ranocha
polydeg = 3
basis = LobattoLegendreBasis(polydeg)
indicator_sc = IndicatorIDP(equations, basis;
                            IDPDensityTVD=false,
<<<<<<< HEAD
                            IDPPositivity=true, variables_cons=(Trixi.density,), variables_nonlinear=(density_pressure,),
=======
                            IDPPositivity=true,
>>>>>>> 77be4043
                            IDPSpecEntropy=false,
                            indicator_smooth=false,
                            BarStates=true,
                            positCorrFactor=0.1, IDPMaxIter=10,
                            newton_tol=(1.0e-12, 1.0e-14))

volume_integral = VolumeIntegralShockCapturingSubcell(indicator_sc;
                                                      volume_flux_dg=volume_flux,
                                                      volume_flux_fv=surface_flux)
solver = DGSEM(basis, surface_flux, volume_integral)

# Mapping as described in https://arxiv.org/abs/2012.12040 but reduced to 2D.
# This particular mesh is unstructured in the yz-plane, but extruded in x-direction.
# Apply the warping mapping in the yz-plane to get a curved 2D mesh that is extruded
# in x-direction to ensure free stream preservation on a non-conforming mesh.
# See https://doi.org/10.1007/s10915-018-00897-9, Section 6.

# Mapping as described in https://arxiv.org/abs/2012.12040, but reduced to 2D
function mapping(xi_, eta_)
  # Transform input variables between -1 and 1 onto [0,3]
  xi = 1.5 * xi_ + 1.5
  eta = 1.5 * eta_ + 1.5

  y = eta + 3/8 * (cos(1.5 * pi * (2 * xi - 3)/3) *
                   cos(0.5 * pi * (2 * eta - 3)/3))

  x = xi + 3/8 * (cos(0.5 * pi * (2 * xi - 3)/3) *
                  cos(2 * pi * (2 * y - 3)/3))

  return SVector(x, y)
end

cells_per_dimension = (32, 32)
mesh = StructuredMesh(cells_per_dimension, mapping, periodicity=true)

semi = SemidiscretizationHyperbolic(mesh, equations, initial_condition, solver)

###############################################################################
# ODE solvers, callbacks etc.

tspan = (0.0, 2.0)
ode = semidiscretize(semi, tspan)

summary_callback = SummaryCallback()

analysis_interval = 100
analysis_callback = AnalysisCallback(semi, interval=analysis_interval)

alive_callback = AliveCallback(analysis_interval=analysis_interval)

save_solution = SaveSolutionCallback(interval=10000,
                                     save_initial_solution=true,
                                     save_final_solution=true,
                                     solution_variables=cons2prim)

stepsize_callback = StepsizeCallback(cfl=0.9)

callbacks = CallbackSet(summary_callback,
                        analysis_callback, alive_callback,
                        stepsize_callback,
                        save_solution)


###############################################################################
# run the simulation

stage_callbacks = (AntidiffusiveStage(), BoundsCheckCallback(save_errors=true))

sol = Trixi.solve(ode; alg=Trixi.SimpleSSPRK33(stage_callbacks=stage_callbacks),
                  dt=1.0, # solve needs some value here but it will be overwritten by the stepsize_callback
                  save_everystep=false, callback=callbacks);
summary_callback() # print the timer summary<|MERGE_RESOLUTION|>--- conflicted
+++ resolved
@@ -15,11 +15,7 @@
 basis = LobattoLegendreBasis(polydeg)
 indicator_sc = IndicatorIDP(equations, basis;
                             IDPDensityTVD=false,
-<<<<<<< HEAD
-                            IDPPositivity=true, variables_cons=(Trixi.density,), variables_nonlinear=(density_pressure,),
-=======
-                            IDPPositivity=true,
->>>>>>> 77be4043
+                            IDPPositivity=true, variables_cons=(Trixi.density,), variables_nonlinear=(pressure,),
                             IDPSpecEntropy=false,
                             indicator_smooth=false,
                             BarStates=true,
