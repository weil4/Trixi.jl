--- conflicted
+++ resolved
@@ -16,12 +16,7 @@
 polydeg = 3
 basis = LobattoLegendreBasis(polydeg)
 indicator_sc = IndicatorIDP(equations, basis;
-<<<<<<< HEAD
-                            state_tvd=true, variables_states=[1],
-                            positivity=false,
-=======
-                            density_tvd=true,
->>>>>>> 0d6d63d3
+                            local_minmax_variables_cons=[1],
                             smoothness_indicator=false)
 volume_integral = VolumeIntegralSubcellLimiting(indicator_sc;
                                                 volume_flux_dg=volume_flux,
