
using OrdinaryDiffEq
using Trixi

###############################################################################
# semidiscretization of the compressible Euler equations

equations = CompressibleEulerEquations2D(1.4)

initial_condition = initial_condition_density_wave_highdensity

surface_flux = flux_lax_friedrichs
volume_flux = flux_ranocha
polydeg = 3
basis = LobattoLegendreBasis(polydeg)
indicator_sc = IndicatorIDP(equations, basis;
<<<<<<< HEAD
                            state_tvd=false,
                            positivity=true, variables_cons=[1], variables_nonlinear=(pressure,),
=======
                            density_tvd=false,
                            positivity_variables_cons=[1],
                            positivity_variables_nonlinear=(pressure,),
>>>>>>> 0d6d63d3
                            spec_entropy=false,
                            positivity_correction_factor=0.1, max_iterations_newton=10,
                            newton_tolerances=(1.0e-12, 1.0e-14),
                            bar_states=true,
                            smoothness_indicator=false)

volume_integral = VolumeIntegralSubcellLimiting(indicator_sc;
                                                volume_flux_dg=volume_flux,
                                                volume_flux_fv=surface_flux)
solver = DGSEM(basis, surface_flux, volume_integral)

coordinates_min = (-1.0, -1.0)
coordinates_max = (1.0, 1.0)
mesh = TreeMesh(coordinates_min, coordinates_max,
                initial_refinement_level=2,
                n_cells_max=10_000)

semi = SemidiscretizationHyperbolic(mesh, equations, initial_condition, solver)


###############################################################################
# ODE solvers, callbacks etc.

tspan = (0.0, 2.0)
ode = semidiscretize(semi, tspan)

summary_callback = SummaryCallback()

analysis_interval = 100
analysis_callback = AnalysisCallback(semi, interval=analysis_interval)

alive_callback = AliveCallback(analysis_interval=analysis_interval)

save_solution = SaveSolutionCallback(interval=100000,
                                     save_initial_solution=true,
                                     save_final_solution=true,
                                     solution_variables=cons2prim)

stepsize_callback = StepsizeCallback(cfl=0.9)

callbacks = CallbackSet(summary_callback,
                        analysis_callback, alive_callback,
                        stepsize_callback,
                        save_solution)
###############################################################################
# run the simulation

stage_callbacks = (APosterioriLimiter(), BoundsCheckCallback(save_errors=false))

sol = Trixi.solve(ode, Trixi.SimpleSSPRK33(stage_callbacks=stage_callbacks);
                  dt=1.0, # solve needs some value here but it will be overwritten by the stepsize_callback
                  save_everystep=false, callback=callbacks);
summary_callback() # print the timer summary<|MERGE_RESOLUTION|>--- conflicted
+++ resolved
@@ -14,16 +14,11 @@
 polydeg = 3
 basis = LobattoLegendreBasis(polydeg)
 indicator_sc = IndicatorIDP(equations, basis;
-<<<<<<< HEAD
-                            state_tvd=false,
-                            positivity=true, variables_cons=[1], variables_nonlinear=(pressure,),
-=======
-                            density_tvd=false,
                             positivity_variables_cons=[1],
                             positivity_variables_nonlinear=(pressure,),
->>>>>>> 0d6d63d3
+                            positivity_correction_factor=0.1,
                             spec_entropy=false,
-                            positivity_correction_factor=0.1, max_iterations_newton=10,
+                            max_iterations_newton=10,
                             newton_tolerances=(1.0e-12, 1.0e-14),
                             bar_states=true,
                             smoothness_indicator=false)
