--- conflicted
+++ resolved
@@ -1,11 +1,6 @@
 # Main DG data structure that contains all relevant data for the DG solver
-<<<<<<< HEAD
 mutable struct Dg3D{Eqn<:AbstractEquation, MeshType, NVARS, POLYDEG,
-                  SurfaceFlux, VolumeFlux, InitialConditions, SourceTerms,
-=======
-mutable struct Dg3D{Eqn<:AbstractEquation, NVARS, POLYDEG,
                   SurfaceFlux, VolumeFlux, InitialConditions, SourceTerms, BoundaryConditions,
->>>>>>> 5a3aa266
                   MortarType, VolumeIntegralType, ShockIndicatorVariable,
                   VectorNnodes, MatrixNnodes, MatrixNnodes2,
                   InverseVandermondeLegendre, MortarMatrix,
@@ -226,7 +221,7 @@
   # Create actual DG solver instance
   dg = Dg3D{typeof(equation), typeof(mesh), NVARS, POLYDEG,
             typeof(surface_flux_function), typeof(volume_flux_function), typeof(initial_conditions),
-            typeof(source_terms),
+            typeof(source_terms), typeof(boundary_conditions),
             typeof(mortar_type), typeof(volume_integral_type), typeof(shock_indicator_variable),
             typeof(nodes), typeof(dhat), typeof(lhat), typeof(inverse_vandermonde_legendre),
             typeof(mortar_forward_upper), typeof(analysis_nodes), typeof(analysis_vandermonde)}(
@@ -238,12 +233,8 @@
       boundaries, n_boundaries, n_boundaries_per_direction,
       mortar_type,
       l2mortars, n_l2mortars,
-<<<<<<< HEAD
+      boundary_conditions,
       nodes, weights, inverse_weights,
-=======
-      Tuple(boundary_conditions),
-      SVector{POLYDEG+1}(nodes), SVector{POLYDEG+1}(weights), SVector{POLYDEG+1}(inverse_weights),
->>>>>>> 5a3aa266
       inverse_vandermonde_legendre, SMatrix{POLYDEG+1,2}(lhat),
       volume_integral_type,
       dhat, dsplit, dsplit_transposed,
@@ -773,7 +764,7 @@
     end
   end
 
-  return boundary_conditions
+  return Tuple(boundary_conditions)
 end
 
 
