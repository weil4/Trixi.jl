# By default, Julia/LLVM does not use fused multiply-add operations (FMAs).
# Since these FMAs can increase the performance of many numerical algorithms,
# we need to opt-in explicitly.
# See https://ranocha.de/blog/Optimizing_EC_Trixi for further details.
@muladd begin


# everything related to a DG semidiscretization in 2D,
# currently limited to Lobatto-Legendre nodes

# This method is called when a SemidiscretizationHyperbolic is constructed.
# It constructs the basic `cache` used throughout the simulation to compute
# the RHS etc.
function create_cache(mesh::TreeMesh{2}, equations,
                      dg::DG, RealT, uEltype)
  # Get cells for which an element needs to be created (i.e. all leaf cells)
  leaf_cell_ids = local_leaf_cells(mesh.tree)

  elements = init_elements(leaf_cell_ids, mesh, equations, dg.basis, RealT, uEltype)

  interfaces = init_interfaces(leaf_cell_ids, mesh, elements)

  boundaries = init_boundaries(leaf_cell_ids, mesh, elements)

  mortars = init_mortars(leaf_cell_ids, mesh, elements, dg.mortar)

  cache = (; elements, interfaces, boundaries, mortars)

  # Add specialized parts of the cache required to compute the volume integral etc.
  cache = (;cache..., create_cache(mesh, equations, dg.volume_integral, dg, uEltype)...)
  cache = (;cache..., create_cache(mesh, equations, dg.mortar, uEltype)...)

  return cache
end


# The methods below are specialized on the volume integral type
# and called from the basic `create_cache` method at the top.
function create_cache(mesh::Union{TreeMesh{2}, StructuredMesh{2}, UnstructuredMesh2D, P4estMesh{2}},
                      equations, volume_integral::VolumeIntegralFluxDifferencing, dg::DG, uEltype)
  NamedTuple()
end


function create_cache(mesh::Union{TreeMesh{2}, StructuredMesh{2}, UnstructuredMesh2D, P4estMesh{2}}, equations,
                      volume_integral::VolumeIntegralShockCapturingHG, dg::DG, uEltype)
  element_ids_dg   = Int[]
  element_ids_dgfv = Int[]

  cache = create_cache(mesh, equations,
                       VolumeIntegralFluxDifferencing(volume_integral.volume_flux_dg),
                       dg, uEltype)

  A3dp1_x = Array{uEltype, 3}
  A3dp1_y = Array{uEltype, 3}

  fstar1_L_threaded = A3dp1_x[A3dp1_x(undef, nvariables(equations), nnodes(dg)+1, nnodes(dg)) for _ in 1:Threads.nthreads()]
  fstar1_R_threaded = A3dp1_x[A3dp1_x(undef, nvariables(equations), nnodes(dg)+1, nnodes(dg)) for _ in 1:Threads.nthreads()]
  fstar2_L_threaded = A3dp1_y[A3dp1_y(undef, nvariables(equations), nnodes(dg), nnodes(dg)+1) for _ in 1:Threads.nthreads()]
  fstar2_R_threaded = A3dp1_y[A3dp1_y(undef, nvariables(equations), nnodes(dg), nnodes(dg)+1) for _ in 1:Threads.nthreads()]

  return (; cache..., element_ids_dg, element_ids_dgfv,
          fstar1_L_threaded, fstar1_R_threaded, fstar2_L_threaded, fstar2_R_threaded)
end


function create_cache(mesh::Union{TreeMesh{2}, StructuredMesh{2}, UnstructuredMesh2D, P4estMesh{2}}, equations,
                      volume_integral::VolumeIntegralPureLGLFiniteVolume, dg::DG, uEltype)

  A3dp1_x = Array{uEltype, 3}
  A3dp1_y = Array{uEltype, 3}

  fstar1_L_threaded = A3dp1_x[A3dp1_x(undef, nvariables(equations), nnodes(dg)+1, nnodes(dg)) for _ in 1:Threads.nthreads()]
  fstar1_R_threaded = A3dp1_x[A3dp1_x(undef, nvariables(equations), nnodes(dg)+1, nnodes(dg)) for _ in 1:Threads.nthreads()]
  fstar2_L_threaded = A3dp1_y[A3dp1_y(undef, nvariables(equations), nnodes(dg), nnodes(dg)+1) for _ in 1:Threads.nthreads()]
  fstar2_R_threaded = A3dp1_y[A3dp1_y(undef, nvariables(equations), nnodes(dg), nnodes(dg)+1) for _ in 1:Threads.nthreads()]

  return (; fstar1_L_threaded, fstar1_R_threaded, fstar2_L_threaded, fstar2_R_threaded)
end


function create_cache(mesh::TreeMesh{2}, equations,
                      volume_integral::VolumeIntegralShockCapturingSubcell, dg::DG, uEltype)

  cache = create_cache(mesh, equations,
                       VolumeIntegralPureLGLFiniteVolume(volume_integral.volume_flux_fv),
                       dg, uEltype)

  A3dp1_x = Array{uEltype, 3}
  A3dp1_y = Array{uEltype, 3}
  A3d = Array{uEltype, 3}

  fhat1_threaded = A3dp1_x[A3dp1_x(undef, nvariables(equations), nnodes(dg)+1, nnodes(dg)) for _ in 1:Threads.nthreads()]
  fhat2_threaded = A3dp1_y[A3dp1_y(undef, nvariables(equations), nnodes(dg), nnodes(dg)+1) for _ in 1:Threads.nthreads()]
  flux_temp_threaded = A3d[A3d(undef, nvariables(equations), nnodes(dg), nnodes(dg)) for _ in 1:Threads.nthreads()]

  ContainerAntidiffusiveFlux2D = Trixi.ContainerAntidiffusiveFlux2D{uEltype}(0, nvariables(equations), nnodes(dg))

  return (; cache..., ContainerAntidiffusiveFlux2D, fhat1_threaded, fhat2_threaded, flux_temp_threaded)
end


# The methods below are specialized on the mortar type
# and called from the basic `create_cache` method at the top.
function create_cache(mesh::Union{TreeMesh{2}, StructuredMesh{2}, UnstructuredMesh2D, P4estMesh{2}},
                      equations, mortar_l2::LobattoLegendreMortarL2, uEltype)
  # TODO: Taal performance using different types
  MA2d = MArray{Tuple{nvariables(equations), nnodes(mortar_l2)}, uEltype, 2, nvariables(equations) * nnodes(mortar_l2)}
  fstar_upper_threaded = MA2d[MA2d(undef) for _ in 1:Threads.nthreads()]
  fstar_lower_threaded = MA2d[MA2d(undef) for _ in 1:Threads.nthreads()]

  # A2d = Array{uEltype, 2}
  # fstar_upper_threaded = [A2d(undef, nvariables(equations), nnodes(mortar_l2)) for _ in 1:Threads.nthreads()]
  # fstar_lower_threaded = [A2d(undef, nvariables(equations), nnodes(mortar_l2)) for _ in 1:Threads.nthreads()]

  (; fstar_upper_threaded, fstar_lower_threaded)
end


# TODO: Taal discuss/refactor timer, allowing users to pass a custom timer?

function rhs!(du, u, t,
              mesh::Union{TreeMesh{2}, P4estMesh{2}}, equations,
              initial_condition, boundary_conditions, source_terms,
              dg::DG, cache)
  # Reset du
  @trixi_timeit timer() "reset ∂u/∂t" reset_du!(du, dg, cache)

  # Calculate volume integral
  @trixi_timeit timer() "volume integral" calc_volume_integral!(
    du, u, mesh,
    have_nonconservative_terms(equations), equations,
    dg.volume_integral, dg, cache)

  # Prolong solution to interfaces
  @trixi_timeit timer() "prolong2interfaces" prolong2interfaces!(
    cache, u, mesh, equations, dg.surface_integral, dg)

  # Calculate interface fluxes
  @trixi_timeit timer() "interface flux" calc_interface_flux!(
    cache.elements.surface_flux_values, mesh,
    have_nonconservative_terms(equations), equations,
    dg.surface_integral, dg, cache)

  # Prolong solution to boundaries
  @trixi_timeit timer() "prolong2boundaries" prolong2boundaries!(
    cache, u, mesh, equations, dg.surface_integral, dg)

  # Calculate boundary fluxes
  @trixi_timeit timer() "boundary flux" calc_boundary_flux!(
    cache, t, boundary_conditions, mesh, equations, dg.surface_integral, dg)

  # Prolong solution to mortars
  @trixi_timeit timer() "prolong2mortars" prolong2mortars!(
    cache, u, mesh, equations, dg.mortar, dg.surface_integral, dg)

  # Calculate mortar fluxes
  @trixi_timeit timer() "mortar flux" calc_mortar_flux!(
    cache.elements.surface_flux_values, mesh,
    have_nonconservative_terms(equations), equations,
    dg.mortar, dg.surface_integral, dg, cache)

  # Calculate surface integrals
  @trixi_timeit timer() "surface integral" calc_surface_integral!(
    du, u, mesh, equations, dg.surface_integral, dg, cache)

  # Apply Jacobian from mapping to reference element
  @trixi_timeit timer() "Jacobian" apply_jacobian!(
    du, mesh, equations, dg, cache)

  # Calculate source terms
  @trixi_timeit timer() "source terms" calc_sources!(
    du, u, t, source_terms, equations, dg, cache)

  return nothing
end


function calc_volume_integral!(du, u,
                               mesh::Union{TreeMesh{2}, StructuredMesh{2}, UnstructuredMesh2D, P4estMesh{2}},
                               nonconservative_terms, equations,
                               volume_integral::VolumeIntegralWeakForm,
                               dg::DGSEM, cache)

  @threaded for element in eachelement(dg, cache)
    weak_form_kernel!(du, u, element, mesh,
                      nonconservative_terms, equations,
                      dg, cache)
  end

  return nothing
end

@inline function weak_form_kernel!(du, u,
                                   element, mesh::TreeMesh{2},
                                   nonconservative_terms::Val{false}, equations,
                                   dg::DGSEM, cache, alpha=true)
  # true * [some floating point value] == [exactly the same floating point value]
  # This can (hopefully) be optimized away due to constant propagation.
  @unpack derivative_dhat = dg.basis

  # Calculate volume terms in one element
  for j in eachnode(dg), i in eachnode(dg)
    u_node = get_node_vars(u, equations, dg, i, j, element)

    flux1 = flux(u_node, 1, equations)
    for ii in eachnode(dg)
      multiply_add_to_node_vars!(du, alpha * derivative_dhat[ii, i], flux1, equations, dg, ii, j, element)
    end

    flux2 = flux(u_node, 2, equations)
    for jj in eachnode(dg)
      multiply_add_to_node_vars!(du, alpha * derivative_dhat[jj, j], flux2, equations, dg, i, jj, element)
    end
  end

  return nothing
end


# flux differencing volume integral. For curved meshes averaging of the
# mapping terms, stored in `cache.elements.contravariant_vectors`, is peeled apart
# from the evaluation of the physical fluxes in each Cartesian direction
function calc_volume_integral!(du, u,
                               mesh::Union{TreeMesh{2}, StructuredMesh{2}, UnstructuredMesh2D, P4estMesh{2}},
                               nonconservative_terms, equations,
                               volume_integral::VolumeIntegralFluxDifferencing,
                               dg::DGSEM, cache)
  @threaded for element in eachelement(dg, cache)
    split_form_kernel!(du, u, element, mesh,
                       nonconservative_terms, equations,
                       volume_integral.volume_flux, dg, cache)
  end
end

@inline function split_form_kernel!(du, u,
                                    element, mesh::TreeMesh{2},
                                    nonconservative_terms::Val{false}, equations,
                                    volume_flux, dg::DGSEM, cache, alpha=true)
  # true * [some floating point value] == [exactly the same floating point value]
  # This can (hopefully) be optimized away due to constant propagation.
  @unpack derivative_split = dg.basis

  # Calculate volume integral in one element
  for j in eachnode(dg), i in eachnode(dg)
    u_node = get_node_vars(u, equations, dg, i, j, element)

    # All diagonal entries of `derivative_split` are zero. Thus, we can skip
    # the computation of the diagonal terms. In addition, we use the symmetry
    # of the `volume_flux` to save half of the possible two-poitn flux
    # computations.

    # x direction
    for ii in (i+1):nnodes(dg)
      u_node_ii = get_node_vars(u, equations, dg, ii, j, element)
      flux1 = volume_flux(u_node, u_node_ii, 1, equations)
      multiply_add_to_node_vars!(du, alpha * derivative_split[i, ii], flux1, equations, dg, i,  j, element)
      multiply_add_to_node_vars!(du, alpha * derivative_split[ii, i], flux1, equations, dg, ii, j, element)
    end

    # y direction
    for jj in (j+1):nnodes(dg)
      u_node_jj = get_node_vars(u, equations, dg, i, jj, element)
      flux2 = volume_flux(u_node, u_node_jj, 2, equations)
      multiply_add_to_node_vars!(du, alpha * derivative_split[j, jj], flux2, equations, dg, i, j,  element)
      multiply_add_to_node_vars!(du, alpha * derivative_split[jj, j], flux2, equations, dg, i, jj, element)
    end
  end
end

@inline function split_form_kernel!(du, u,
                                    element, mesh::TreeMesh{2},
                                    nonconservative_terms::Val{true}, equations,
                                    volume_flux, dg::DGSEM, cache, alpha=true)
  # true * [some floating point value] == [exactly the same floating point value]
  # This can (hopefully) be optimized away due to constant propagation.
  @unpack derivative_split = dg.basis
  symmetric_flux, nonconservative_flux = volume_flux

  # Apply the symmetric flux as usual
  split_form_kernel!(du, u, element, mesh, Val(false), equations, symmetric_flux, dg, cache, alpha)

  # Calculate the remaining volume terms using the nonsymmetric generalized flux
  for j in eachnode(dg), i in eachnode(dg)
    u_node = get_node_vars(u, equations, dg, i, j, element)

    # The diagonal terms are zero since the diagonal of `derivative_split`
    # is zero. We ignore this for now.

    # x direction
    integral_contribution = zero(u_node)
    for ii in eachnode(dg)
      u_node_ii = get_node_vars(u, equations, dg, ii, j, element)
      noncons_flux1 = nonconservative_flux(u_node, u_node_ii, 1, equations)
      integral_contribution = integral_contribution + derivative_split[i, ii] * noncons_flux1
    end

    # y direction
    for jj in eachnode(dg)
      u_node_jj = get_node_vars(u, equations, dg, i, jj, element)
      noncons_flux2 = nonconservative_flux(u_node, u_node_jj, 2, equations)
      integral_contribution = integral_contribution + derivative_split[j, jj] * noncons_flux2
    end

    # The factor 0.5 cancels the factor 2 in the flux differencing form
    multiply_add_to_node_vars!(du, alpha * 0.5, integral_contribution, equations, dg, i, j, element)
  end
end


# TODO: Taal dimension agnostic
function calc_volume_integral!(du, u,
                               mesh::Union{TreeMesh{2}, StructuredMesh{2}, UnstructuredMesh2D, P4estMesh{2}},
                               nonconservative_terms, equations,
                               volume_integral::VolumeIntegralShockCapturingHG,
                               dg::DGSEM, cache)
  @unpack element_ids_dg, element_ids_dgfv = cache
  @unpack volume_flux_dg, volume_flux_fv, indicator = volume_integral

  # Calculate blending factors α: u = u_DG * (1 - α) + u_FV * α
  alpha = @trixi_timeit timer() "blending factors" indicator(u, mesh, equations, dg, cache)

  # Determine element ids for DG-only and blended DG-FV volume integral
  pure_and_blended_element_ids!(element_ids_dg, element_ids_dgfv, alpha, dg, cache)

  # Loop over pure DG elements
  @trixi_timeit timer() "pure DG" @threaded for idx_element in eachindex(element_ids_dg)
    element = element_ids_dg[idx_element]
    split_form_kernel!(du, u, element, mesh,
                       nonconservative_terms, equations,
                       volume_flux_dg, dg, cache)
  end

  # Loop over blended DG-FV elements
  @trixi_timeit timer() "blended DG-FV" @threaded for idx_element in eachindex(element_ids_dgfv)
    element = element_ids_dgfv[idx_element]
    alpha_element = alpha[element]

    # Calculate DG volume integral contribution
    split_form_kernel!(du, u, element, mesh,
                       nonconservative_terms, equations,
                       volume_flux_dg, dg, cache, 1 - alpha_element)

    # Calculate FV volume integral contribution
    fv_kernel!(du, u, mesh, nonconservative_terms, equations, volume_flux_fv,
               dg, cache, element, alpha_element)
  end

  return nothing
end

# TODO: Taal dimension agnostic
function calc_volume_integral!(du, u,
                               mesh::TreeMesh{2},
                               nonconservative_terms, equations,
                               volume_integral::VolumeIntegralPureLGLFiniteVolume,
                               dg::DGSEM, cache)
  @unpack volume_flux_fv = volume_integral

  # Calculate LGL FV volume integral
  @threaded for element in eachelement(dg, cache)
    fv_kernel!(du, u, mesh, nonconservative_terms, equations, volume_flux_fv,
               dg, cache, element, true)
  end

  return nothing
end


@inline function fv_kernel!(du, u,
                            mesh::Union{TreeMesh{2}, StructuredMesh{2}, UnstructuredMesh2D, P4estMesh{2}},
                            nonconservative_terms, equations,
                            volume_flux_fv, dg::DGSEM, cache, element, alpha=true)
  @unpack fstar1_L_threaded, fstar1_R_threaded, fstar2_L_threaded, fstar2_R_threaded = cache
  @unpack inverse_weights = dg.basis

  # Calculate FV two-point fluxes
  fstar1_L = fstar1_L_threaded[Threads.threadid()]
  fstar2_L = fstar2_L_threaded[Threads.threadid()]
  fstar1_R = fstar1_R_threaded[Threads.threadid()]
  fstar2_R = fstar2_R_threaded[Threads.threadid()]
  calcflux_fv!(fstar1_L, fstar1_R, fstar2_L, fstar2_R, u, mesh,
               nonconservative_terms, equations, volume_flux_fv, dg, element, cache)

  # Calculate FV volume integral contribution
  for j in eachnode(dg), i in eachnode(dg)
    for v in eachvariable(equations)
      du[v, i, j, element] += ( alpha *
                                (inverse_weights[i] * (fstar1_L[v, i+1, j] - fstar1_R[v, i, j]) +
                                 inverse_weights[j] * (fstar2_L[v, i, j+1] - fstar2_R[v, i, j])) )
    end
  end

  return nothing
end



#     calcflux_fv!(fstar1_L, fstar1_R, fstar2_L, fstar2_R, u_leftright,
#                  nonconservative_terms::Val{false}, equations,
#                  volume_flux_fv, dg, element)
#
# Calculate the finite volume fluxes inside the elements (**without non-conservative terms**).
#
# # Arguments
# - `fstar1_L::AbstractArray{<:Real, 3}`
# - `fstar1_R::AbstractArray{<:Real, 3}`
# - `fstar2_L::AbstractArray{<:Real, 3}`
# - `fstar2_R::AbstractArray{<:Real, 3}`
@inline function calcflux_fv!(fstar1_L, fstar1_R, fstar2_L, fstar2_R, u::AbstractArray{<:Any,4},
                              mesh::TreeMesh{2}, nonconservative_terms::Val{false}, equations,
                              volume_flux_fv, dg::DGSEM, element, cache)

  fstar1_L[:, 1,            :] .= zero(eltype(fstar1_L))
  fstar1_L[:, nnodes(dg)+1, :] .= zero(eltype(fstar1_L))
  fstar1_R[:, 1,            :] .= zero(eltype(fstar1_R))
  fstar1_R[:, nnodes(dg)+1, :] .= zero(eltype(fstar1_R))

  for j in eachnode(dg), i in 2:nnodes(dg)
    u_ll = get_node_vars(u, equations, dg, i-1, j, element)
    u_rr = get_node_vars(u, equations, dg, i,   j, element)
    flux = volume_flux_fv(u_ll, u_rr, 1, equations) # orientation 1: x direction
    set_node_vars!(fstar1_L, flux, equations, dg, i, j)
    set_node_vars!(fstar1_R, flux, equations, dg, i, j)
  end

  fstar2_L[:, :, 1           ] .= zero(eltype(fstar2_L))
  fstar2_L[:, :, nnodes(dg)+1] .= zero(eltype(fstar2_L))
  fstar2_R[:, :, 1           ] .= zero(eltype(fstar2_R))
  fstar2_R[:, :, nnodes(dg)+1] .= zero(eltype(fstar2_R))

  for j in 2:nnodes(dg), i in eachnode(dg)
    u_ll = get_node_vars(u, equations, dg, i, j-1, element)
    u_rr = get_node_vars(u, equations, dg, i, j,   element)
    flux = volume_flux_fv(u_ll, u_rr, 2, equations) # orientation 2: y direction
    set_node_vars!(fstar2_L, flux, equations, dg, i, j)
    set_node_vars!(fstar2_R, flux, equations, dg, i, j)
  end

  return nothing
end

#     calcflux_fv!(fstar1_L, fstar1_R, fstar2_L, fstar2_R, u_leftright,
#                  nonconservative_terms::Val{true}, equations,
#                  volume_flux_fv, dg, element)
#
# Calculate the finite volume fluxes inside the elements (**with non-conservative terms**).
#
# # Arguments
# - `fstar1_L::AbstractArray{<:Real, 3}`:
# - `fstar1_R::AbstractArray{<:Real, 3}`:
# - `fstar2_L::AbstractArray{<:Real, 3}`:
# - `fstar2_R::AbstractArray{<:Real, 3}`:
# - `u_leftright::AbstractArray{<:Real, 4}`
@inline function calcflux_fv!(fstar1_L, fstar1_R, fstar2_L, fstar2_R, u::AbstractArray{<:Any,4},
                              mesh::TreeMesh{2}, nonconservative_terms::Val{true}, equations,
                              volume_flux_fv, dg::DGSEM, element, cache)
  volume_flux, nonconservative_flux = volume_flux_fv

  # Fluxes in x
  fstar1_L[:, 1,            :] .= zero(eltype(fstar1_L))
  fstar1_L[:, nnodes(dg)+1, :] .= zero(eltype(fstar1_L))
  fstar1_R[:, 1,            :] .= zero(eltype(fstar1_R))
  fstar1_R[:, nnodes(dg)+1, :] .= zero(eltype(fstar1_R))

  for j in eachnode(dg), i in 2:nnodes(dg)
    u_ll = get_node_vars(u, equations, dg, i-1, j, element)
    u_rr = get_node_vars(u, equations, dg, i,   j, element)

    # Compute conservative part
    f1 = volume_flux(u_ll, u_rr, 1, equations) # orientation 1: x direction

    # Compute nonconservative part
    # Note the factor 0.5 necessary for the nonconservative fluxes based on
    # the interpretation of global SBP operators coupled discontinuously via
    # central fluxes/SATs
    f1_L = f1 + 0.5 * nonconservative_flux(u_ll, u_rr, 1, equations)
    f1_R = f1 + 0.5 * nonconservative_flux(u_rr, u_ll, 1, equations)

    # Copy to temporary storage
    set_node_vars!(fstar1_L, f1_L, equations, dg, i, j)
    set_node_vars!(fstar1_R, f1_R, equations, dg, i, j)
  end

  # Fluxes in y
  fstar2_L[:, :, 1           ] .= zero(eltype(fstar2_L))
  fstar2_L[:, :, nnodes(dg)+1] .= zero(eltype(fstar2_L))
  fstar2_R[:, :, 1           ] .= zero(eltype(fstar2_R))
  fstar2_R[:, :, nnodes(dg)+1] .= zero(eltype(fstar2_R))

  # Compute inner fluxes
  for j in 2:nnodes(dg), i in eachnode(dg)
    u_ll = get_node_vars(u, equations, dg, i, j-1, element)
    u_rr = get_node_vars(u, equations, dg, i, j,   element)

    # Compute conservative part
    f2 = volume_flux(u_ll, u_rr, 2, equations) # orientation 2: y direction

    # Compute nonconservative part
    # Note the factor 0.5 necessary for the nonconservative fluxes based on
    # the interpretation of global SBP operators coupled discontinuously via
    # central fluxes/SATs
    f2_L = f2 + 0.5 * nonconservative_flux(u_ll, u_rr, 2, equations)
    f2_R = f2 + 0.5 * nonconservative_flux(u_rr, u_ll, 2, equations)

    # Copy to temporary storage
    set_node_vars!(fstar2_L, f2_L, equations, dg, i, j)
    set_node_vars!(fstar2_R, f2_R, equations, dg, i, j)
  end

  return nothing
end


function calc_volume_integral!(du, u,
                               mesh::TreeMesh{2},
                               nonconservative_terms, equations,
                               volume_integral::VolumeIntegralShockCapturingSubcell,
                               dg::DGSEM, cache)
  # Calculate maximum wave speeds lambda
  # TODO:
  # Option one: (Right now) Calculate the lambdas 4 times each time step (before each RK stage and in callback) plus one time to init the callback
  #   1 In the stepsize callback to get the right time step
  #   Remove 1, the first time step cannot be calculated and the others are not accurate (with old lambdas)
  #   2 In the volume integral (here).
  #   Remove 2, the first entropy analysis of the analysis_callback doesn't work.
  #             And we get different result because otherwise the lambdas are only updated once in a RK step.
  #   -> 4 times per timestep is actually not that bad. (3 times would be optimal)
  # Option two: Calculate lambdas after each RK stage plus in the init_stepsize_callback.
  #   Problem: Entropy change at t=0 only works if the stepsize callback is listed before analysis callback (to calculate the lambdas before)
  @trixi_timeit timer() "calc_lambda!" calc_lambda!(u, mesh, equations, dg, cache, volume_integral.indicator)
  # Calculate bar states
  @trixi_timeit timer() "calc_bar_states!" calc_bar_states!(u, mesh, nonconservative_terms, equations, volume_integral.indicator, dg, cache)
  # Calculate boundaries
  @trixi_timeit timer() "calc_var_bounds!" calc_var_bounds!(u, mesh, nonconservative_terms, equations, volume_integral.indicator, dg, cache)

  @trixi_timeit timer() "subcell_limiting_kernel!" @threaded for element in eachelement(dg, cache)
    subcell_limiting_kernel!(du, u, element, mesh,
                             nonconservative_terms, equations,
                             volume_integral, volume_integral.indicator,
                             dg, cache)
  end
end

@inline function subcell_limiting_kernel!(du, u,
                                          element, mesh::TreeMesh{2},
                                          nonconservative_terms::Val{false}, equations,
                                          volume_integral, indicator::IndicatorIDP,
                                          dg::DGSEM, cache)
  @unpack inverse_weights = dg.basis
  @unpack volume_flux_dg, volume_flux_fv = volume_integral

  # high-order DG fluxes
  @unpack fhat1_threaded, fhat2_threaded = cache

  fhat1 = fhat1_threaded[Threads.threadid()]
  fhat2 = fhat2_threaded[Threads.threadid()]
  calcflux_fhat!(fhat1, fhat2, u, mesh,
      nonconservative_terms, equations, volume_flux_dg, dg, element, cache)

  # low-order FV fluxes
  @unpack fstar1_L_threaded, fstar1_R_threaded, fstar2_L_threaded, fstar2_R_threaded = cache

  fstar1_L = fstar1_L_threaded[Threads.threadid()]
  fstar2_L = fstar2_L_threaded[Threads.threadid()]
  fstar1_R = fstar1_R_threaded[Threads.threadid()]
  fstar2_R = fstar2_R_threaded[Threads.threadid()]
  calcflux_fv!(fstar1_L, fstar1_R, fstar2_L, fstar2_R, u, mesh,
      nonconservative_terms, equations, volume_flux_fv, dg, element, cache)

  # antidiffusive flux
  calcflux_antidiffusive!(fhat1, fhat2, fstar1_L, fstar2_L, u, mesh,
      nonconservative_terms, equations, dg, element, cache)

  # Calculate volume integral contribution of low-order FV flux
  for j in eachnode(dg), i in eachnode(dg)
    for v in eachvariable(equations)
      du[v, i, j, element] += inverse_weights[i] * (fstar1_L[v, i+1, j] - fstar1_R[v, i, j]) +
                              inverse_weights[j] * (fstar2_L[v, i, j+1] - fstar2_R[v, i, j])

    end
  end

  return nothing
end

@inline function subcell_limiting_kernel!(du, u,
                                          element, mesh::TreeMesh{2},
                                          nonconservative_terms::Val{false}, equations,
                                          volume_integral, indicator::IndicatorMCL,
                                          dg::DGSEM, cache)
  @unpack inverse_weights = dg.basis
  @unpack volume_flux_dg, volume_flux_fv = volume_integral

  # high-order DG fluxes
  @unpack fhat1_threaded, fhat2_threaded = cache
  fhat1 = fhat1_threaded[Threads.threadid()]
  fhat2 = fhat2_threaded[Threads.threadid()]
  calcflux_fhat!(fhat1, fhat2, u, mesh,
      nonconservative_terms, equations, volume_flux_dg, dg, element, cache)

  # low-order FV fluxes
  @unpack fstar1_L_threaded, fstar1_R_threaded, fstar2_L_threaded, fstar2_R_threaded = cache
  fstar1_L = fstar1_L_threaded[Threads.threadid()]
  fstar2_L = fstar2_L_threaded[Threads.threadid()]
  fstar1_R = fstar1_R_threaded[Threads.threadid()]
  fstar2_R = fstar2_R_threaded[Threads.threadid()]
  calcflux_fv!(fstar1_L, fstar1_R, fstar2_L, fstar2_R, u, mesh,
      nonconservative_terms, equations, volume_flux_fv, dg, element, cache)

  # antidiffusive flux
  calcflux_antidiffusive!(fhat1, fhat2, fstar1_L, fstar2_L,
      u, mesh, nonconservative_terms, equations, dg, element, cache)

  # limit antidiffusive flux
  calcflux_antidiffusive_limited!(u, mesh, nonconservative_terms, equations, indicator, dg, element, cache)

  @unpack antidiffusive_flux1, antidiffusive_flux2 = cache.ContainerAntidiffusiveFlux2D
  for j in eachnode(dg), i in eachnode(dg)
    for v in eachvariable(equations)
      du[v, i, j, element] += inverse_weights[i] * (fstar1_L[v, i+1, j] - fstar1_R[v, i, j]) +
                              inverse_weights[j] * (fstar2_L[v, i, j+1] - fstar2_R[v, i, j])

      du[v, i, j, element] += inverse_weights[i] * (antidiffusive_flux1[v, i+1, j, element] - antidiffusive_flux1[v, i, j, element]) +
                              inverse_weights[j] * (antidiffusive_flux2[v, i, j+1, element] - antidiffusive_flux2[v, i, j, element])
    end
  end

  return nothing
end


#     calcflux_fhat!(fhat1, fhat2, u, mesh,
#                    nonconservative_terms, equations, volume_flux_dg, dg, element, cache)
#
# Calculate the DG staggered volume fluxes `fhat` in subcell FV-form inside the element
# (**without non-conservative terms**).
#
# # Arguments
# - `fhat1::AbstractArray{<:Real, 3}`
# - `fhat2::AbstractArray{<:Real, 3}`
@inline function calcflux_fhat!(fhat1, fhat2, u,
                                mesh::TreeMesh{2}, nonconservative_terms::Val{false}, equations,
                                volume_flux, dg::DGSEM, element, cache)

  @unpack weights, derivative_split = dg.basis
  @unpack flux_temp_threaded = cache

  flux_temp = flux_temp_threaded[Threads.threadid()]

  # The FV-form fluxes are calculated in a recursive manner, i.e.:
  # fhat_(0,1)   = w_0 * FVol_0,
  # fhat_(j,j+1) = fhat_(j-1,j) + w_j * FVol_j,   for j=1,...,N-1,
  # with the split form volume fluxes FVol_j = -2 * sum_i=0^N D_ji f*_(j,i).

  # To use the symmetry of the `volume_flux`, the split form volume flux is precalculated
  # like in `calc_volume_integral!` for the `VolumeIntegralFluxDifferencing`
  # and saved in in `flux_temp`.

  # Split form volume flux in orientation 1: x direction
  flux_temp .= zero(eltype(flux_temp))

  for j in eachnode(dg), i in eachnode(dg)
    u_node = get_node_vars(u, equations, dg, i, j, element)

    # All diagonal entries of `derivative_split` are zero. Thus, we can skip
    # the computation of the diagonal terms. In addition, we use the symmetry
    # of the `volume_flux` to save half of the possible two-poitn flux
    # computations.
    for ii in (i+1):nnodes(dg)
      u_node_ii = get_node_vars(u, equations, dg, ii, j, element)
      flux1 = volume_flux(u_node, u_node_ii, 1, equations)
      multiply_add_to_node_vars!(flux_temp, derivative_split[i, ii], flux1, equations, dg, i,  j)
      multiply_add_to_node_vars!(flux_temp, derivative_split[ii, i], flux1, equations, dg, ii, j)
    end
  end

  # FV-form flux `fhat` in x direction
  fhat1[:, 1,            :] .= zero(eltype(fhat1))
  fhat1[:, nnodes(dg)+1, :] .= zero(eltype(fhat1))

  for j in eachnode(dg), i in 1:nnodes(dg)-1, v in eachvariable(equations)
    fhat1[v, i+1, j] = fhat1[v, i, j] + weights[i] * flux_temp[v, i, j]
  end

  # Split form volume flux in orientation 2: y direction
  flux_temp .= zero(eltype(flux_temp))

  for j in eachnode(dg), i in eachnode(dg)
    u_node = get_node_vars(u, equations, dg, i, j, element)
    for jj in (j+1):nnodes(dg)
      u_node_jj = get_node_vars(u, equations, dg, i, jj, element)
      flux2 = volume_flux(u_node, u_node_jj, 2, equations)
      multiply_add_to_node_vars!(flux_temp, derivative_split[j, jj], flux2, equations, dg, i, j)
      multiply_add_to_node_vars!(flux_temp, derivative_split[jj, j], flux2, equations, dg, i, jj)
    end
  end

  # FV-form flux `fhat` in y direction
  fhat2[:, :, 1           ] .= zero(eltype(fhat2))
  fhat2[:, :, nnodes(dg)+1] .= zero(eltype(fhat2))

  for j in 1:nnodes(dg)-1, i in eachnode(dg), v in eachvariable(equations)
    fhat2[v, i, j+1] = fhat2[v, i, j] + weights[j] * flux_temp[v, i, j]
  end

  return nothing
end

@inline function calcflux_antidiffusive!(fhat1, fhat2, fstar1, fstar2, u, mesh,
                                         nonconservative_terms, equations, dg, element, cache)
  @unpack antidiffusive_flux1, antidiffusive_flux2 = cache.ContainerAntidiffusiveFlux2D

  for j in eachnode(dg), i in 2:nnodes(dg)
    for v in eachvariable(equations)
      antidiffusive_flux1[v, i, j, element] = fhat1[v, i, j] - fstar1[v, i, j]
    end
  end
  for j in 2:nnodes(dg), i in eachnode(dg)
    for v in eachvariable(equations)
      antidiffusive_flux2[v, i, j, element] = fhat2[v, i, j] - fstar2[v, i, j]
    end
  end

  antidiffusive_flux1[:, 1,            :, element] .= zero(eltype(antidiffusive_flux1))
  antidiffusive_flux1[:, nnodes(dg)+1, :, element] .= zero(eltype(antidiffusive_flux1))

  antidiffusive_flux2[:, :, 1,            element] .= zero(eltype(antidiffusive_flux2))
  antidiffusive_flux2[:, :, nnodes(dg)+1, element] .= zero(eltype(antidiffusive_flux2))

  return nothing
end

@inline function calc_bar_states!(u, mesh, nonconservative_terms, equations, indicator, dg, cache)

  return nothing
end

@inline function calc_bar_states!(u, mesh,
                                  nonconservative_terms, equations, indicator::IndicatorMCL, dg, cache)
  @unpack lambda1, lambda2, bar_states1, bar_states2 = indicator.cache.ContainerShockCapturingIndicator

  @threaded for element in eachelement(dg, cache)
    for j in eachnode(dg), i in 2:nnodes(dg)
      u_node     = get_node_vars(u, equations, dg, i,   j, element)
      u_node_im1 = get_node_vars(u, equations, dg, i-1, j, element)

      flux1     = flux(u_node,     1, equations)
      flux1_im1 = flux(u_node_im1, 1, equations)

      for v in eachvariable(equations)
        bar_states1[v, i, j, element] = 0.5 * (u_node[v] + u_node_im1[v]) - 0.5 * (flux1[v] - flux1_im1[v]) / lambda1[i, j, element]
      end
    end

    for j in 2:nnodes(dg), i in eachnode(dg)
      u_node     = get_node_vars(u, equations, dg, i, j  , element)
      u_node_jm1 = get_node_vars(u, equations, dg, i, j-1, element)

      flux2     = flux(u_node,     2, equations)
      flux2_jm1 = flux(u_node_jm1, 2, equations)

      for v in eachvariable(equations)
        bar_states2[v, i, j, element] = 0.5 * (u_node[v] + u_node_jm1[v]) - 0.5 * (flux2[v] - flux2_jm1[v]) / lambda2[i, j, element]
      end
    end
  end

  return nothing
end

@inline function calc_var_bounds!(u, mesh, nonconservative_terms, equations, indicator, dg, cache)

  return nothing
end

@inline function calc_var_bounds!(u, mesh, nonconservative_terms, equations, indicator::IndicatorMCL, dg, cache)
  @unpack var_min, var_max, bar_states1, bar_states2, lambda1, lambda2 = indicator.cache.ContainerShockCapturingIndicator

  @threaded for element in eachelement(dg, cache)
    for v in eachvariable(equations)
      var_min[v, :, :, element] .= typemax(eltype(var_min))
      var_max[v, :, :, element] .= typemin(eltype(var_max))
    end

    for j in eachnode(dg), i in 2:nnodes(dg)
      bar_state_rho = bar_states1[1, i, j, element]
      var_min[1, i-1, j, element] = min(var_min[1, i-1, j, element], bar_state_rho)
      var_max[1, i-1, j, element] = max(var_max[1, i-1, j, element], bar_state_rho)
      var_min[1, i  , j, element] = min(var_min[1, i  , j, element], bar_state_rho)
      var_max[1, i  , j, element] = max(var_max[1, i  , j, element], bar_state_rho)
      for v in 2:nvariables(equations)
        bar_state_phi = bar_states1[v, i, j, element] / bar_state_rho
        var_min[v, i-1, j, element] = min(var_min[v, i-1, j, element], bar_state_phi)
        var_max[v, i-1, j, element] = max(var_max[v, i-1, j, element], bar_state_phi)
        var_min[v, i  , j, element] = min(var_min[v, i  , j, element], bar_state_phi)
        var_max[v, i  , j, element] = max(var_max[v, i  , j, element], bar_state_phi)
      end
    end
    for j in 2:nnodes(dg), i in eachnode(dg)
      bar_state_rho = bar_states2[1, i, j, element]
      var_min[1, i, j-1, element] = min(var_min[1, i, j-1, element], bar_state_rho)
      var_max[1, i, j-1, element] = max(var_max[1, i, j-1, element], bar_state_rho)
      var_min[1, i, j  , element] = min(var_min[1, i, j,   element], bar_state_rho)
      var_max[1, i, j  , element] = max(var_max[1, i, j,   element], bar_state_rho)
      for v in 2:nvariables(equations)
        bar_state_phi = bar_states2[v, i, j, element] / bar_state_rho
        var_min[v, i, j-1, element] = min(var_min[v, i, j-1, element], bar_state_phi)
        var_max[v, i, j-1, element] = max(var_max[v, i, j-1, element], bar_state_phi)
        var_min[v, i, j  , element] = min(var_min[v, i, j,   element], bar_state_phi)
        var_max[v, i, j  , element] = max(var_max[v, i, j,   element], bar_state_phi)
      end
    end
  end

  for interface in eachinterface(dg, cache)
    # Get neighboring element ids
    left_id  = cache.interfaces.neighbor_ids[1, interface]
    right_id = cache.interfaces.neighbor_ids[2, interface]

    orientation = cache.interfaces.orientations[interface]

    for i in eachnode(dg)
      if orientation == 1
        index_left  = (nnodes(dg), i, left_id)
        index_right = (1,          i, right_id)
        lambda = lambda1[1, i, right_id]
      else
        index_left  = (i, nnodes(dg), left_id)
        index_right = (i,          1, right_id)
        lambda = lambda2[i, 1, right_id]
      end

      u_left  = get_node_vars(u, equations, dg, index_left...)
      u_right = get_node_vars(u, equations, dg, index_right...)

      flux_left  = flux(u_left,  orientation, equations)
      flux_right = flux(u_right, orientation, equations)

      bar_state_rho = 0.5 * (u_left[1] + u_right[1]) - 0.5 * (flux_right[1] - flux_left[1]) / lambda
      var_min[1, index_left...]  = min(var_min[1, index_left...], bar_state_rho)
      var_max[1, index_left...]  = max(var_max[1, index_left...], bar_state_rho)
      var_min[1, index_right...] = min(var_min[1, index_right...], bar_state_rho)
      var_max[1, index_right...] = max(var_max[1, index_right...], bar_state_rho)
      for v in 2:nvariables(equations)
        bar_state_phi = 0.5 * (u_left[v] + u_right[v]) - 0.5 * (flux_right[v] - flux_left[v]) / lambda
        bar_state_phi = bar_state_phi / bar_state_rho
        var_min[v, index_left...]  = min(var_min[v, index_left...], bar_state_phi)
        var_max[v, index_left...]  = max(var_max[v, index_left...], bar_state_phi)
        var_min[v, index_right...] = min(var_min[v, index_right...], bar_state_phi)
        var_max[v, index_right...] = max(var_max[v, index_right...], bar_state_phi)
      end
    end
  end

  return nothing
end

@inline function calcflux_antidiffusive_limited!(u, mesh, nonconservative_terms, equations, indicator, dg, element, cache)
  @unpack antidiffusive_flux1, antidiffusive_flux2 = cache.ContainerAntidiffusiveFlux2D
  @unpack var_min, var_max, lambda1, lambda2, bar_states1, bar_states2 = indicator.cache.ContainerShockCapturingIndicator

  for j in eachnode(dg), i in 2:nnodes(dg)
    lambda = lambda1[i, j, element]
    bar_state_rho = lambda * bar_states1[1, i, j, element]
    # Limit density
    # if antidiffusive_flux1[1, i, j, element] > 0
    #   antidiffusive_flux1[1, i, j, element] = min(antidiffusive_flux1[1, i, j, element],
    #       min(lambda * var_max[1, i, j, element] - bar_state_rho, bar_state_rho - lambda * var_min[1, i-1, j, element]))
    # else
    #   antidiffusive_flux1[1, i, j, element] = max(antidiffusive_flux1[1, i, j, element],
    #       max(lambda * var_min[1, i, j, element] - bar_state_rho, bar_state_rho - lambda * var_max[1, i-1, j, element]))
    # end

    # alternative density limiting
    f_min = max(lambda * var_min[1, i, j, element] - bar_state_rho,
                bar_state_rho - lambda * var_max[1, i-1, j, element])
    f_max = min(lambda * var_max[1, i, j, element] - bar_state_rho,
                bar_state_rho - lambda * var_min[1, i-1, j, element])
    antidiffusive_flux1[1, i, j, element] = max(f_min, min(antidiffusive_flux1[1, i, j, element], f_max))

    # Limit velocity and total energy
    for v in 2:nvariables(equations)
      bar_states_phi = lambda * bar_states1[v, i, j, element]

      rho_limited_i   = bar_state_rho + antidiffusive_flux1[1, i, j, element]
      rho_limited_im1 = bar_state_rho - antidiffusive_flux1[1, i, j, element]

      phi = bar_states_phi / bar_state_rho

      g = antidiffusive_flux1[v, i, j, element] - rho_limited_i * phi + bar_states_phi

      g_min = max(rho_limited_i   * (var_min[v, i, j, element] - phi),
                  rho_limited_im1 * (phi - var_max[v, i-1, j, element]))
      g_max = min(rho_limited_i   * (var_max[v, i, j, element] - phi),
                  rho_limited_im1 * (phi - var_min[v, i-1, j, element]))

      antidiffusive_flux1[v, i, j, element] = rho_limited_i * phi - bar_states_phi + max(g_min, min(g, g_max))
    end
  end

  for j in 2:nnodes(dg), i in eachnode(dg)
    lambda = lambda2[i, j, element]
    bar_state_rho = lambda * bar_states2[1, i, j, element]
    # Limit density
    # if antidiffusive_flux2[1, i, j, element] > 0
    #   antidiffusive_flux2[1, i, j, element] = min(antidiffusive_flux2[1, i, j, element],
    #       min(lambda * var_max[1, i, j, element] - bar_state_rho, bar_state_rho - lambda * var_min[1, i-1, j, element]))
    # else
    #   antidiffusive_flux2[1, i, j, element] = max(antidiffusive_flux2[1, i, j, element],
    #       max(lambda * var_min[1, i, j, element] - bar_state_rho, bar_state_rho - lambda * var_max[1, i, j-1, element]))
    # end

    # alternative density limiting
    f_min = max(lambda * var_min[1, i, j, element] - bar_state_rho,
                bar_state_rho - lambda * var_max[1, i, j-1, element])
    f_max = min(lambda * var_max[1, i, j, element] - bar_state_rho,
                bar_state_rho - lambda * var_min[1, i, j-1, element])
    antidiffusive_flux2[1, i, j, element] = max(f_min, min(antidiffusive_flux2[1, i, j, element], f_max))

    # Limit velocity and total energy
    for v in 2:nvariables(equations)
      bar_state_phi = lambda * bar_states2[v, i, j, element]

      rho_limited_j   = bar_state_rho + antidiffusive_flux2[1, i, j, element]
      rho_limited_jm1 = bar_state_rho - antidiffusive_flux2[1, i, j, element]

      phi = bar_state_phi / bar_state_rho

      g = antidiffusive_flux2[v, i, j, element] - rho_limited_j * phi + bar_state_phi

      g_min = max(rho_limited_j   * (var_min[v, i, j, element] - phi),
                  rho_limited_jm1 * (phi - var_max[v, i, j-1, element]))
      g_max = min(rho_limited_j   * (var_max[v, i, j, element] - phi),
                  rho_limited_jm1 * (phi - var_min[v, i, j-1, element]))

      antidiffusive_flux2[v, i, j, element] = rho_limited_j * phi - bar_state_phi + max(g_min, min(g, g_max))
    end
  end

  # Limit pressure
  if indicator.IDPPressureTVD
    for j in eachnode(dg), i in 2:nnodes(dg)
      bar_state_velocity = bar_states1[2, i, j, element]^2 + bar_states1[3, i, j, element]^2
      flux_velocity = antidiffusive_flux1[2, i, j, element]^2 + antidiffusive_flux1[3, i, j, element]^2

      Q = lambda1[i, j, element]^2 * (bar_states1[1, i, j, element] * bar_states1[4, i, j, element] -
                                      0.5 * bar_state_velocity)

      # approximation R_max
      R_max = lambda1[i, j, element] *
                (sqrt(bar_state_velocity * flux_velocity) +
                abs(bar_states1[1, i, j, element] * antidiffusive_flux1[4, i, j, element]) +
                abs(bar_states1[4, i, j, element] * antidiffusive_flux1[1, i, j, element]))
      R_max += max(0, 0.5 * flux_velocity -
                      antidiffusive_flux1[4, i, j, element] * antidiffusive_flux1[1, i, j, element])

      if R_max > Q
        alpha = Q / R_max
        for v in eachvariable(equations)
          antidiffusive_flux1[v, i, j, element] *= alpha
        end
      end
    end

    for j in 2:nnodes(dg), i in eachnode(dg)
      bar_state_velocity = bar_states2[2, i, j, element]^2 + bar_states2[3, i, j, element]^2
      flux_velocity = antidiffusive_flux2[2, i, j, element]^2 + antidiffusive_flux2[3, i, j, element]^2

      Q = lambda2[i, j, element]^2 * (bar_states2[1, i, j, element] * bar_states2[4, i, j, element] -
                                      0.5 * bar_state_velocity)

      # approximation R_max
      R_max = lambda2[i, j, element] *
                (sqrt(bar_state_velocity * flux_velocity) +
                abs(bar_states2[1, i, j, element] * antidiffusive_flux2[4, i, j, element]) +
                abs(bar_states2[4, i, j, element] * antidiffusive_flux2[1, i, j, element]))
      R_max += max(0, 0.5 * flux_velocity -
                      antidiffusive_flux2[4, i, j, element] * antidiffusive_flux2[1, i, j, element])

      if R_max > Q
        alpha = Q / R_max
        for v in eachvariable(equations)
          antidiffusive_flux2[v, i, j, element] *= alpha
        end
      end
    end
  end

  return nothing
end

@inline function calc_lambda!(u::AbstractArray{<:Any,4}, mesh, equations, dg, cache, indicator)

  return nothing
end

@inline function calc_lambda!(u::AbstractArray{<:Any,4}, mesh, equations, dg, cache, indicator::IndicatorMCL)
  @unpack lambda1, lambda2 = indicator.cache.ContainerShockCapturingIndicator

  @threaded for element in eachelement(dg, cache)
    for j in eachnode(dg), i in 2:nnodes(dg)
      u_node     = get_node_vars(u, equations, dg, i,   j, element)
      u_node_im1 = get_node_vars(u, equations, dg, i-1, j, element)
      lambda1[i, j, element] = max_abs_speed_naive(u_node_im1, u_node, 1, equations)
    end

    for j in 2:nnodes(dg), i in eachnode(dg)
      u_node     = get_node_vars(u, equations, dg, i,   j, element)
      u_node_jm1 = get_node_vars(u, equations, dg, i, j-1, element)
      lambda2[i, j, element] = max_abs_speed_naive(u_node_jm1, u_node, 2, equations)
    end
  end

  @threaded for interface in eachinterface(dg, cache)
    left  = cache.interfaces.neighbor_ids[1, interface]
    right = cache.interfaces.neighbor_ids[2, interface]

    orientation = cache.interfaces.orientations[interface]

    if orientation == 1
      for j in eachnode(dg)
        u_left  = get_node_vars(u, equations, dg, nnodes(dg), j, left)
        u_right = get_node_vars(u, equations, dg, 1,          j, right)
        lambda = max_abs_speed_naive(u_left, u_right, orientation, equations)

        lambda1[nnodes(dg)+1, j, left]  = lambda
        lambda1[1,            j, right] = lambda
      end
    else
      for i in eachnode(dg)
        u_left  = get_node_vars(u, equations, dg, i, nnodes(dg), left)
        u_right = get_node_vars(u, equations, dg, i, 1,          right)
        lambda = max_abs_speed_naive(u_left, u_right, orientation, equations)

        lambda2[i, nnodes(dg)+1, left]  = lambda
        lambda2[i,            1, right] = lambda
      end
    end
  end

  @threaded for boundary in eachboundary(dg, cache)
    element = cache.boundaries.neighbor_ids[boundary]
    orientation = cache.boundaries.orientations[boundary]
    neighbor_side = cache.boundaries.neighbor_sides[boundary]

    if orientation == 1
      if neighbor_side == 2 # boundary_side == 1
        lambda1[1,            :, element] .= zero(eltype(lambda1))
      else # boundary_side == 2
        lambda1[nnodes(dg)+1, :, element] .= zero(eltype(lambda1))
      end
    else # orientation == 2
      if neighbor_side == 2 # boundary_side == 1
        lambda2[:, 1,            element] .= zero(eltype(lambda2))
      else # boundary_side == 2
        lambda2[:, nnodes(dg)+1, element] .= zero(eltype(lambda2))
      end
    end
  end

  return nothing
end

@inline function antidiffusive_stage!(u_ode, u_old_ode, dt, semi, indicator::IndicatorIDP)
  mesh, equations, solver, cache = mesh_equations_solver_cache(semi)

  u_old = wrap_array(u_old_ode, mesh, equations, solver, cache)
  u     = wrap_array(u_ode,     mesh, equations, solver, cache)

  @trixi_timeit timer() "alpha calculation" semi.solver.volume_integral.indicator(u, u_old, mesh, equations, solver, dt, cache)

<<<<<<< HEAD
  perform_IDP_correction(u, dt, mesh, equations, solver, cache, indicator)
=======
  perform_IDP_correction(u, dt, mesh, equations, solver, cache)
>>>>>>> dff93200

  return nothing
end

<<<<<<< HEAD
@inline function perform_IDP_correction(u, dt, mesh::TreeMesh2D, equations, dg, cache, indicator)
  @unpack inverse_weights = dg.basis
  @unpack antidiffusive_flux1, antidiffusive_flux2 = cache.ContainerAntidiffusiveFlux2D
  @unpack alpha1, alpha2 = dg.volume_integral.indicator.cache.ContainerShockCapturingIndicator
  if indicator.indicator_smooth
    elements = cache.element_ids_dgfv
  else
    elements = eachelement(dg, cache)
  end

  # Loop over blended DG-FV elements
  @threaded for element in elements
=======
@inline function perform_IDP_correction(u, dt, mesh::TreeMesh2D, equations, dg, cache)
  @unpack inverse_weights = dg.basis
  @unpack antidiffusive_flux1, antidiffusive_flux2 = cache.ContainerAntidiffusiveFlux2D
  @unpack alpha1, alpha2 = dg.volume_integral.indicator.cache.ContainerShockCapturingIndicator

  @threaded for element in eachelement(dg, cache)
>>>>>>> dff93200
    inverse_jacobian = -cache.elements.inverse_jacobian[element]

    for j in eachnode(dg), i in eachnode(dg)
      # Note: antidiffusive_flux1[v, i, xi, element] = antidiffusive_flux2[v, xi, i, element] = 0 for all i in 1:nnodes and xi in {1, nnodes+1}
      alpha_flux1     = (1.0 - alpha1[i,   j, element]) * get_node_vars(antidiffusive_flux1, equations, dg, i,   j, element)
      alpha_flux1_ip1 = (1.0 - alpha1[i+1, j, element]) * get_node_vars(antidiffusive_flux1, equations, dg, i+1, j, element)
      alpha_flux2     = (1.0 - alpha2[i,   j, element]) * get_node_vars(antidiffusive_flux2, equations, dg, i,   j, element)
      alpha_flux2_jp1 = (1.0 - alpha2[i, j+1, element]) * get_node_vars(antidiffusive_flux2, equations, dg, i, j+1, element)

      for v in eachvariable(equations)
        u[v, i, j, element] += dt * inverse_jacobian * (inverse_weights[i] * (alpha_flux1_ip1[v] - alpha_flux1[v]) +
                                                        inverse_weights[j] * (alpha_flux2_jp1[v] - alpha_flux2[v]) )
      end
    end
  end

  return nothing
end

@inline function antidiffusive_stage!(u_ode, u_old_ode, dt, semi, indicator::IndicatorMCL)

  return nothing
end

# 2d, IndicatorIDP
@inline function IDP_checkBounds(u::AbstractArray{<:Any,4}, mesh, equations, solver, cache, indicator::IndicatorIDP)
  @unpack IDPDensityTVD, IDPPressureTVD, IDPPositivity, IDPSpecEntropy, IDPMathEntropy = solver.volume_integral.indicator
  @unpack var_bounds = solver.volume_integral.indicator.cache.ContainerShockCapturingIndicator
  @unpack idp_bounds_delta_threaded = solver.volume_integral.indicator.cache

  @threaded for element in eachelement(solver, cache)
    idp_bounds_delta = idp_bounds_delta_threaded[Threads.threadid()]
    for j in eachnode(solver), i in eachnode(solver)
      counter = 0
      if IDPDensityTVD
        counter += 1 # rho_min
        idp_bounds_delta[counter] = max(idp_bounds_delta[counter], var_bounds[1][i, j, element] - u[1, i, j, element])
        counter += 1 # rho_max
        idp_bounds_delta[counter] = max(idp_bounds_delta[counter], u[1, i, j, element] - var_bounds[2][i, j, element])
      end
      if IDPPressureTVD
        p = pressure(get_node_vars(u, equations, solver, i, j, element), equations)
        counter += 1 # p_min
        idp_bounds_delta[counter] = max(idp_bounds_delta[counter], var_bounds[counter][i, j, element] - p)
        counter += 1 # p_max
        idp_bounds_delta[counter] = max(idp_bounds_delta[counter], p - var_bounds[counter][i, j, element])
      end
      if IDPPositivity && !IDPDensityTVD
        counter += 1 # rho_min
        idp_bounds_delta[counter] = max(idp_bounds_delta[counter], var_bounds[counter][i, j, element] - u[1, i, j, element])
      end
      if IDPPositivity && !IDPPressureTVD
        p = pressure(get_node_vars(u, equations, solver, i, j, element), equations)
        counter += 1 # p_min
        idp_bounds_delta[counter] = max(idp_bounds_delta[counter], var_bounds[counter][i, j, element] - p)
      end
      if IDPSpecEntropy
        s = entropy_spec(get_node_vars(u, equations, solver, i, j, element), equations)
        counter += 1 # s_min
        idp_bounds_delta[counter] = max(idp_bounds_delta[counter], var_bounds[counter][i, j, element] - s)
      end
      if IDPMathEntropy
        s = entropy_math(get_node_vars(u, equations, solver, i, j, element), equations)
        counter += 1 # s_max
        idp_bounds_delta[counter] = max(idp_bounds_delta[counter], s - var_bounds[counter][i, j, element])
      end
    end
  end

  return nothing
end

# 2d, IndicatorMCL
@inline function IDP_checkBounds(u::AbstractArray{<:Any,4}, mesh, equations, solver, cache, indicator::IndicatorMCL)
  @unpack var_min, var_max, bar_states1, bar_states2, lambda1, lambda2 = solver.volume_integral.indicator.cache.ContainerShockCapturingIndicator
  @unpack idp_bounds_delta_threaded = solver.volume_integral.indicator.cache
  @unpack antidiffusive_flux1, antidiffusive_flux2 = cache.ContainerAntidiffusiveFlux2D

  n_vars = nvariables(equations)

  @threaded for element in eachelement(solver, cache)
    idp_bounds_delta = idp_bounds_delta_threaded[Threads.threadid()]

    # -x
    for j in eachnode(solver), i in 2:nnodes(solver)
      lambda = lambda1[i, j, element]
      rho_limited = bar_states1[1, i, j, element] + antidiffusive_flux1[1, i, j, element] / lambda
      idp_bounds_delta[1] = max(idp_bounds_delta[1], var_min[1, i, j, element] - rho_limited)
      idp_bounds_delta[2] = max(idp_bounds_delta[2], rho_limited - var_max[1, i, j, element])
      if indicator.IDPPressureTVD
        error_pressure = zero(eltype(idp_bounds_delta))
        var_limited = zero(eltype(idp_bounds_delta))
      end
      for v in 2:n_vars
        var_limited = bar_states1[v, i, j, element] + antidiffusive_flux1[v, i, j, element] / lambda
        idp_bounds_delta[2*v-1] = max(idp_bounds_delta[2*v-1], rho_limited * var_min[v, i, j, element] - var_limited)
        idp_bounds_delta[2*v  ] = max(idp_bounds_delta[2*v  ], var_limited - rho_limited * var_max[v, i, j, element])
        if indicator.IDPPressureTVD
          error_pressure += 0.5 * var_limited^2
        end
      end
      if indicator.IDPPressureTVD
        error_pressure -= 0.5 * var_limited^2 + var_limited * rho_limited
        idp_bounds_delta[2*n_vars+1] = max(idp_bounds_delta[2*n_vars+1], error_pressure)
      end
    end
    # +x
    for j in eachnode(solver), i in 1:nnodes(solver)-1
      lambda = lambda1[i+1, j, element]
      rho_limited = bar_states1[1, i+1, j, element] - antidiffusive_flux1[1, i+1, j, element] / lambda
      idp_bounds_delta[1] = max(idp_bounds_delta[1], var_min[1, i, j, element] - rho_limited)
      idp_bounds_delta[2] = max(idp_bounds_delta[2], rho_limited - var_max[1, i, j, element])
      if indicator.IDPPressureTVD
        error_pressure = zero(eltype(idp_bounds_delta))
        var_limited = zero(eltype(idp_bounds_delta))
      end
      for v in 2:n_vars
        var_limited = bar_states1[v, i+1, j, element] - antidiffusive_flux1[v, i+1, j, element] / lambda
        idp_bounds_delta[2*v-1] = max(idp_bounds_delta[2*v-1], rho_limited * var_min[v, i, j, element] - var_limited)
        idp_bounds_delta[2*v  ] = max(idp_bounds_delta[2*v  ], var_limited - rho_limited * var_max[v, i, j, element])
        if indicator.IDPPressureTVD
          error_pressure += 0.5 * var_limited^2
        end
      end
      if indicator.IDPPressureTVD
        error_pressure -= 0.5 * var_limited^2 + var_limited * rho_limited
        idp_bounds_delta[2*n_vars+1] = max(idp_bounds_delta[2*n_vars+1], error_pressure)
      end
    end
    # -y
    for j in 2:nnodes(solver), i in eachnode(solver)
      lambda = lambda2[i, j, element]
      rho_limited = bar_states2[1, i, j, element] + antidiffusive_flux2[1, i, j, element] / lambda
      idp_bounds_delta[1] = max(idp_bounds_delta[1], var_min[1, i, j, element] - rho_limited)
      idp_bounds_delta[2] = max(idp_bounds_delta[2], rho_limited - var_max[1, i, j, element])
      if indicator.IDPPressureTVD
        error_pressure = zero(eltype(idp_bounds_delta))
        var_limited = zero(eltype(idp_bounds_delta))
      end
      for v in 2:n_vars
        var_limited = bar_states2[v, i, j, element] + antidiffusive_flux2[v, i, j, element] / lambda
        idp_bounds_delta[2*v-1] = max(idp_bounds_delta[2*v-1], rho_limited * var_min[v, i, j, element] - var_limited)
        idp_bounds_delta[2*v  ] = max(idp_bounds_delta[2*v  ], var_limited - rho_limited * var_max[v, i, j, element])
        if indicator.IDPPressureTVD
          error_pressure += 0.5 * var_limited^2
        end
      end
      if indicator.IDPPressureTVD
        error_pressure -= 0.5 * var_limited^2 + var_limited * rho_limited
        idp_bounds_delta[2*n_vars+1] = max(idp_bounds_delta[2*n_vars+1], error_pressure)
      end
    end
    # +y
    for j in 1:nnodes(solver)-1, i in eachnode(solver)
      lambda = lambda2[i, j+1, element]
      rho_limited = bar_states2[1, i, j+1, element] - antidiffusive_flux2[1, i, j+1, element] / lambda
      idp_bounds_delta[1] = max(idp_bounds_delta[1], var_min[1, i, j, element] - rho_limited)
      idp_bounds_delta[2] = max(idp_bounds_delta[2], rho_limited - var_max[1, i, j, element])
      if indicator.IDPPressureTVD
        error_pressure = zero(eltype(idp_bounds_delta))
        var_limited = zero(eltype(idp_bounds_delta))
      end
      for v in 2:n_vars
        var_limited = bar_states2[v, i, j+1, element] - antidiffusive_flux2[v, i, j+1, element] / lambda
        idp_bounds_delta[2*v-1] = max(idp_bounds_delta[2*v-1], rho_limited * var_min[v, i, j, element] - var_limited)
        idp_bounds_delta[2*v  ] = max(idp_bounds_delta[2*v  ], var_limited - rho_limited * var_max[v, i, j, element])
        if indicator.IDPPressureTVD
          error_pressure += 0.5 * var_limited^2
        end
      end
      if indicator.IDPPressureTVD
        error_pressure -= 0.5 * var_limited^2 + var_limited * rho_limited
        idp_bounds_delta[2*n_vars+1] = max(idp_bounds_delta[2*n_vars+1], error_pressure)
      end
    end
  end

  return nothing
end


# We pass the `surface_integral` argument solely for dispatch
function prolong2interfaces!(cache, u,
                             mesh::TreeMesh{2}, equations, surface_integral, dg::DG)
  @unpack interfaces = cache
  @unpack orientations = interfaces

  @threaded for interface in eachinterface(dg, cache)
    left_element  = interfaces.neighbor_ids[1, interface]
    right_element = interfaces.neighbor_ids[2, interface]

    if orientations[interface] == 1
      # interface in x-direction
      for j in eachnode(dg), v in eachvariable(equations)
        interfaces.u[1, v, j, interface] = u[v, nnodes(dg), j, left_element]
        interfaces.u[2, v, j, interface] = u[v,          1, j, right_element]
      end
    else # if orientations[interface] == 2
      # interface in y-direction
      for i in eachnode(dg), v in eachvariable(equations)
        interfaces.u[1, v, i, interface] = u[v, i, nnodes(dg), left_element]
        interfaces.u[2, v, i, interface] = u[v, i,          1, right_element]
      end
    end
  end

  return nothing
end

function calc_interface_flux!(surface_flux_values,
                              mesh::TreeMesh{2},
                              nonconservative_terms::Val{false}, equations,
                              surface_integral, dg::DG, cache)
  @unpack surface_flux = surface_integral
  @unpack u, neighbor_ids, orientations = cache.interfaces

  @threaded for interface in eachinterface(dg, cache)
    # Get neighboring elements
    left_id  = neighbor_ids[1, interface]
    right_id = neighbor_ids[2, interface]

    # Determine interface direction with respect to elements:
    # orientation = 1: left -> 2, right -> 1
    # orientation = 2: left -> 4, right -> 3
    left_direction  = 2 * orientations[interface]
    right_direction = 2 * orientations[interface] - 1

    for i in eachnode(dg)
      # Call pointwise Riemann solver
      u_ll, u_rr = get_surface_node_vars(u, equations, dg, i, interface)
      flux = surface_flux(u_ll, u_rr, orientations[interface], equations)

      # Copy flux to left and right element storage
      for v in eachvariable(equations)
        surface_flux_values[v, i, left_direction,  left_id]  = flux[v]
        surface_flux_values[v, i, right_direction, right_id] = flux[v]
      end
    end
  end

  return nothing
end

function calc_interface_flux!(surface_flux_values,
                              mesh::TreeMesh{2},
                              nonconservative_terms::Val{true}, equations,
                              surface_integral, dg::DG, cache)
  surface_flux, nonconservative_flux = surface_integral.surface_flux
  @unpack u, neighbor_ids, orientations = cache.interfaces

  @threaded for interface in eachinterface(dg, cache)
    # Get neighboring elements
    left_id  = neighbor_ids[1, interface]
    right_id = neighbor_ids[2, interface]

    # Determine interface direction with respect to elements:
    # orientation = 1: left -> 2, right -> 1
    # orientation = 2: left -> 4, right -> 3
    left_direction  = 2 * orientations[interface]
    right_direction = 2 * orientations[interface] - 1

    for i in eachnode(dg)
      # Call pointwise Riemann solver
      orientation = orientations[interface]
      u_ll, u_rr = get_surface_node_vars(u, equations, dg, i, interface)
      flux = surface_flux(u_ll, u_rr, orientation, equations)

      # Compute both nonconservative fluxes
      noncons_left  = nonconservative_flux(u_ll, u_rr, orientation, equations)
      noncons_right = nonconservative_flux(u_rr, u_ll, orientation, equations)

      # Copy flux to left and right element storage
      for v in eachvariable(equations)
        # Note the factor 0.5 necessary for the nonconservative fluxes based on
        # the interpretation of global SBP operators coupled discontinuously via
        # central fluxes/SATs
        surface_flux_values[v, i, left_direction,  left_id]  = flux[v] + 0.5 * noncons_left[v]
        surface_flux_values[v, i, right_direction, right_id] = flux[v] + 0.5 * noncons_right[v]
      end
    end
  end

  return nothing
end


function prolong2boundaries!(cache, u,
                             mesh::TreeMesh{2}, equations, surface_integral, dg::DG)
  @unpack boundaries = cache
  @unpack orientations, neighbor_sides = boundaries

  @threaded for boundary in eachboundary(dg, cache)
    element = boundaries.neighbor_ids[boundary]

    if orientations[boundary] == 1
      # boundary in x-direction
      if neighbor_sides[boundary] == 1
        # element in -x direction of boundary
        for l in eachnode(dg), v in eachvariable(equations)
          boundaries.u[1, v, l, boundary] = u[v, nnodes(dg), l, element]
        end
      else # Element in +x direction of boundary
        for l in eachnode(dg), v in eachvariable(equations)
          boundaries.u[2, v, l, boundary] = u[v, 1,          l, element]
        end
      end
    else # if orientations[boundary] == 2
      # boundary in y-direction
      if neighbor_sides[boundary] == 1
        # element in -y direction of boundary
        for l in eachnode(dg), v in eachvariable(equations)
          boundaries.u[1, v, l, boundary] = u[v, l, nnodes(dg), element]
        end
      else
        # element in +y direction of boundary
        for l in eachnode(dg), v in eachvariable(equations)
          boundaries.u[2, v, l, boundary] = u[v, l, 1,          element]
        end
      end
    end
  end

  return nothing
end

# TODO: Taal dimension agnostic
function calc_boundary_flux!(cache, t, boundary_condition::BoundaryConditionPeriodic,
                             mesh::TreeMesh{2}, equations, surface_integral, dg::DG)
  @assert isempty(eachboundary(dg, cache))
end

function calc_boundary_flux!(cache, t, boundary_conditions::NamedTuple,
                             mesh::TreeMesh{2}, equations, surface_integral, dg::DG)
  @unpack surface_flux_values = cache.elements
  @unpack n_boundaries_per_direction = cache.boundaries

  # Calculate indices
  lasts = accumulate(+, n_boundaries_per_direction)
  firsts = lasts - n_boundaries_per_direction .+ 1

  # Calc boundary fluxes in each direction
  calc_boundary_flux_by_direction!(surface_flux_values, t, boundary_conditions[1],
                                   equations, surface_integral, dg, cache,
                                   1, firsts[1], lasts[1])
  calc_boundary_flux_by_direction!(surface_flux_values, t, boundary_conditions[2],
                                   equations, surface_integral, dg, cache,
                                   2, firsts[2], lasts[2])
  calc_boundary_flux_by_direction!(surface_flux_values, t, boundary_conditions[3],
                                   equations, surface_integral, dg, cache,
                                   3, firsts[3], lasts[3])
  calc_boundary_flux_by_direction!(surface_flux_values, t, boundary_conditions[4],
                                   equations, surface_integral, dg, cache,
                                   4, firsts[4], lasts[4])
end

function calc_boundary_flux_by_direction!(surface_flux_values::AbstractArray{<:Any,4}, t,
                                          boundary_condition, equations,
                                          surface_integral ,dg::DG, cache,
                                          direction, first_boundary, last_boundary)
  @unpack surface_flux = surface_integral
  @unpack u, neighbor_ids, neighbor_sides, node_coordinates, orientations = cache.boundaries

  @threaded for boundary in first_boundary:last_boundary
    # Get neighboring element
    neighbor = neighbor_ids[boundary]

    for i in eachnode(dg)
      # Get boundary flux
      u_ll, u_rr = get_surface_node_vars(u, equations, dg, i, boundary)
      if neighbor_sides[boundary] == 1 # Element is on the left, boundary on the right
        u_inner = u_ll
      else # Element is on the right, boundary on the left
        u_inner = u_rr
      end
      x = get_node_coords(node_coordinates, equations, dg, i, boundary)
      flux = boundary_condition(u_inner, orientations[boundary], direction, x, t, surface_flux,
                                equations)

      # Copy flux to left and right element storage
      for v in eachvariable(equations)
        surface_flux_values[v, i, direction, neighbor] = flux[v]
      end
    end
  end

  return nothing
end


function prolong2mortars!(cache, u,
                          mesh::TreeMesh{2}, equations,
                          mortar_l2::LobattoLegendreMortarL2, surface_integral, dg::DGSEM)

  @threaded for mortar in eachmortar(dg, cache)

    large_element = cache.mortars.neighbor_ids[3, mortar]
    upper_element = cache.mortars.neighbor_ids[2, mortar]
    lower_element = cache.mortars.neighbor_ids[1, mortar]

    # Copy solution small to small
    if cache.mortars.large_sides[mortar] == 1 # -> small elements on right side
      if cache.mortars.orientations[mortar] == 1
        # L2 mortars in x-direction
        for l in eachnode(dg)
          for v in eachvariable(equations)
            cache.mortars.u_upper[2, v, l, mortar] = u[v, 1, l, upper_element]
            cache.mortars.u_lower[2, v, l, mortar] = u[v, 1, l, lower_element]
          end
        end
      else
        # L2 mortars in y-direction
        for l in eachnode(dg)
          for v in eachvariable(equations)
            cache.mortars.u_upper[2, v, l, mortar] = u[v, l, 1, upper_element]
            cache.mortars.u_lower[2, v, l, mortar] = u[v, l, 1, lower_element]
          end
        end
      end
    else # large_sides[mortar] == 2 -> small elements on left side
      if cache.mortars.orientations[mortar] == 1
        # L2 mortars in x-direction
        for l in eachnode(dg)
          for v in eachvariable(equations)
            cache.mortars.u_upper[1, v, l, mortar] = u[v, nnodes(dg), l, upper_element]
            cache.mortars.u_lower[1, v, l, mortar] = u[v, nnodes(dg), l, lower_element]
          end
        end
      else
        # L2 mortars in y-direction
        for l in eachnode(dg)
          for v in eachvariable(equations)
            cache.mortars.u_upper[1, v, l, mortar] = u[v, l, nnodes(dg), upper_element]
            cache.mortars.u_lower[1, v, l, mortar] = u[v, l, nnodes(dg), lower_element]
          end
        end
      end
    end

    # Interpolate large element face data to small interface locations
    if cache.mortars.large_sides[mortar] == 1 # -> large element on left side
      leftright = 1
      if cache.mortars.orientations[mortar] == 1
        # L2 mortars in x-direction
        u_large = view(u, :, nnodes(dg), :, large_element)
        element_solutions_to_mortars!(cache.mortars, mortar_l2, leftright, mortar, u_large)
      else
        # L2 mortars in y-direction
        u_large = view(u, :, :, nnodes(dg), large_element)
        element_solutions_to_mortars!(cache.mortars, mortar_l2, leftright, mortar, u_large)
      end
    else # large_sides[mortar] == 2 -> large element on right side
      leftright = 2
      if cache.mortars.orientations[mortar] == 1
        # L2 mortars in x-direction
        u_large = view(u, :, 1, :, large_element)
        element_solutions_to_mortars!(cache.mortars, mortar_l2, leftright, mortar, u_large)
      else
        # L2 mortars in y-direction
        u_large = view(u, :, :, 1, large_element)
        element_solutions_to_mortars!(cache.mortars, mortar_l2, leftright, mortar, u_large)
      end
    end
  end

  return nothing
end

@inline function element_solutions_to_mortars!(mortars, mortar_l2::LobattoLegendreMortarL2, leftright, mortar,
                                               u_large::AbstractArray{<:Any,2})
  multiply_dimensionwise!(view(mortars.u_upper, leftright, :, :, mortar), mortar_l2.forward_upper, u_large)
  multiply_dimensionwise!(view(mortars.u_lower, leftright, :, :, mortar), mortar_l2.forward_lower, u_large)
  return nothing
end


function calc_mortar_flux!(surface_flux_values,
                           mesh::TreeMesh{2},
                           nonconservative_terms::Val{false}, equations,
                           mortar_l2::LobattoLegendreMortarL2,
                           surface_integral, dg::DG, cache)
  @unpack surface_flux = surface_integral
  @unpack u_lower, u_upper, orientations = cache.mortars
  @unpack fstar_upper_threaded, fstar_lower_threaded = cache

  @threaded for mortar in eachmortar(dg, cache)
    # Choose thread-specific pre-allocated container
    fstar_upper = fstar_upper_threaded[Threads.threadid()]
    fstar_lower = fstar_lower_threaded[Threads.threadid()]

    # Calculate fluxes
    orientation = orientations[mortar]
    calc_fstar!(fstar_upper, equations, surface_flux, dg, u_upper, mortar, orientation)
    calc_fstar!(fstar_lower, equations, surface_flux, dg, u_lower, mortar, orientation)

    mortar_fluxes_to_elements!(surface_flux_values,
                               mesh, equations, mortar_l2, dg, cache,
                               mortar, fstar_upper, fstar_lower)
  end

  return nothing
end

function calc_mortar_flux!(surface_flux_values,
                           mesh::TreeMesh{2},
                           nonconservative_terms::Val{true}, equations,
                           mortar_l2::LobattoLegendreMortarL2,
                           surface_integral, dg::DG, cache)
  surface_flux, nonconservative_flux = surface_integral.surface_flux
  @unpack u_lower, u_upper, orientations, large_sides = cache.mortars
  @unpack fstar_upper_threaded, fstar_lower_threaded = cache

  @threaded for mortar in eachmortar(dg, cache)
    # Choose thread-specific pre-allocated container
    fstar_upper = fstar_upper_threaded[Threads.threadid()]
    fstar_lower = fstar_lower_threaded[Threads.threadid()]

    # Calculate fluxes
    orientation = orientations[mortar]
    calc_fstar!(fstar_upper, equations, surface_flux, dg, u_upper, mortar, orientation)
    calc_fstar!(fstar_lower, equations, surface_flux, dg, u_lower, mortar, orientation)

    # Add nonconservative fluxes.
    # These need to be adapted on the geometry (left/right) since the order of
    # the arguments matters, based on the global SBP operator intepretation.
    # The same interpretation (global SBP operators coupled discontinuously via
    # central fluxes/SATs) explains why we need the factor 0.5.
    # Alternatively, you can also follow the argumentation of Bohm et al. 2018
    # ("nonconservative diamond flux")
    if large_sides[mortar] == 1 # -> small elements on right side
      for i in eachnode(dg)
        # Pull the left and right solutions
        u_upper_ll, u_upper_rr = get_surface_node_vars(u_upper, equations, dg, i, mortar)
        u_lower_ll, u_lower_rr = get_surface_node_vars(u_lower, equations, dg, i, mortar)
        # Call pointwise nonconservative term
        noncons_upper = nonconservative_flux(u_upper_ll, u_upper_rr, orientation, equations)
        noncons_lower = nonconservative_flux(u_lower_ll, u_lower_rr, orientation, equations)
        # Add to primary and secondary temporay storage
        multiply_add_to_node_vars!(fstar_upper, 0.5, noncons_upper, equations, dg, i)
        multiply_add_to_node_vars!(fstar_lower, 0.5, noncons_lower, equations, dg, i)
      end
    else # large_sides[mortar] == 2 -> small elements on the left
      for i in eachnode(dg)
        # Pull the left and right solutions
        u_upper_ll, u_upper_rr = get_surface_node_vars(u_upper, equations, dg, i, mortar)
        u_lower_ll, u_lower_rr = get_surface_node_vars(u_lower, equations, dg, i, mortar)
        # Call pointwise nonconservative term
        noncons_upper = nonconservative_flux(u_upper_rr, u_upper_ll, orientation, equations)
        noncons_lower = nonconservative_flux(u_lower_rr, u_lower_ll, orientation, equations)
        # Add to primary and secondary temporay storage
        multiply_add_to_node_vars!(fstar_upper, 0.5, noncons_upper, equations, dg, i)
        multiply_add_to_node_vars!(fstar_lower, 0.5, noncons_lower, equations, dg, i)
      end
    end

    mortar_fluxes_to_elements!(surface_flux_values,
                               mesh, equations, mortar_l2, dg, cache,
                               mortar, fstar_upper, fstar_lower)
  end

  return nothing
end


@inline function calc_fstar!(destination::AbstractArray{<:Any,2}, equations,
                             surface_flux, dg::DGSEM,
                             u_interfaces, interface, orientation)

  for i in eachnode(dg)
    # Call pointwise two-point numerical flux function
    u_ll, u_rr = get_surface_node_vars(u_interfaces, equations, dg, i, interface)
    flux = surface_flux(u_ll, u_rr, orientation, equations)

    # Copy flux to left and right element storage
    set_node_vars!(destination, flux, equations, dg, i)
  end

  return nothing
end

@inline function mortar_fluxes_to_elements!(surface_flux_values,
                                            mesh::TreeMesh{2}, equations,
                                            mortar_l2::LobattoLegendreMortarL2,
                                            dg::DGSEM, cache,
                                            mortar, fstar_upper, fstar_lower)
  large_element = cache.mortars.neighbor_ids[3, mortar]
  upper_element = cache.mortars.neighbor_ids[2, mortar]
  lower_element = cache.mortars.neighbor_ids[1, mortar]

  # Copy flux small to small
  if cache.mortars.large_sides[mortar] == 1 # -> small elements on right side
    if cache.mortars.orientations[mortar] == 1
      # L2 mortars in x-direction
      direction = 1
    else
      # L2 mortars in y-direction
      direction = 3
    end
  else # large_sides[mortar] == 2 -> small elements on left side
    if cache.mortars.orientations[mortar] == 1
      # L2 mortars in x-direction
      direction = 2
    else
      # L2 mortars in y-direction
      direction = 4
    end
  end
  surface_flux_values[:, :, direction, upper_element] .= fstar_upper
  surface_flux_values[:, :, direction, lower_element] .= fstar_lower

  # Project small fluxes to large element
  if cache.mortars.large_sides[mortar] == 1 # -> large element on left side
    if cache.mortars.orientations[mortar] == 1
      # L2 mortars in x-direction
      direction = 2
    else
      # L2 mortars in y-direction
      direction = 4
    end
  else # large_sides[mortar] == 2 -> large element on right side
    if cache.mortars.orientations[mortar] == 1
      # L2 mortars in x-direction
      direction = 1
    else
      # L2 mortars in y-direction
      direction = 3
    end
  end

  # TODO: Taal performance
  # for v in eachvariable(equations)
  #   # The code below is semantically equivalent to
  #   # surface_flux_values[v, :, direction, large_element] .=
  #   #   (mortar_l2.reverse_upper * fstar_upper[v, :] + mortar_l2.reverse_lower * fstar_lower[v, :])
  #   # but faster and does not allocate.
  #   # Note that `true * some_float == some_float` in Julia, i.e. `true` acts as
  #   # a universal `one`. Hence, the second `mul!` means "add the matrix-vector
  #   # product to the current value of the destination".
  #   @views mul!(surface_flux_values[v, :, direction, large_element],
  #               mortar_l2.reverse_upper, fstar_upper[v, :])
  #   @views mul!(surface_flux_values[v, :, direction, large_element],
  #               mortar_l2.reverse_lower,  fstar_lower[v, :], true, true)
  # end
  # The code above could be replaced by the following code. However, the relative efficiency
  # depends on the types of fstar_upper/fstar_lower and dg.l2mortar_reverse_upper.
  # Using StaticArrays for both makes the code above faster for common test cases.
  multiply_dimensionwise!(
    view(surface_flux_values, :, :, direction, large_element), mortar_l2.reverse_upper, fstar_upper,
                                                               mortar_l2.reverse_lower, fstar_lower)

  return nothing
end


# we pass in the hyperbolic `dg.surface_integral` as a dummy argument for dispatch
function calc_surface_integral!(du, u, mesh::Union{TreeMesh{2}, StructuredMesh{2}},
                                equations, surface_integral::SurfaceIntegralWeakForm,
                                dg::DG, cache)
  @unpack boundary_interpolation = dg.basis
  @unpack surface_flux_values = cache.elements

  # Note that all fluxes have been computed with outward-pointing normal vectors.
  # Access the factors only once before beginning the loop to increase performance.
  # We also use explicit assignments instead of `+=` to let `@muladd` turn these
  # into FMAs (see comment at the top of the file).
  factor_1 = boundary_interpolation[1,          1]
  factor_2 = boundary_interpolation[nnodes(dg), 2]
  @threaded for element in eachelement(dg, cache)
    for l in eachnode(dg)
      for v in eachvariable(equations)
        # surface at -x
        du[v, 1,          l, element] = (
          du[v, 1,          l, element] - surface_flux_values[v, l, 1, element] * factor_1)

        # surface at +x
        du[v, nnodes(dg), l, element] = (
          du[v, nnodes(dg), l, element] + surface_flux_values[v, l, 2, element] * factor_2)

        # surface at -y
        du[v, l, 1,          element] = (
          du[v, l, 1,          element] - surface_flux_values[v, l, 3, element] * factor_1)

        # surface at +y
        du[v, l, nnodes(dg), element] = (
          du[v, l, nnodes(dg), element] + surface_flux_values[v, l, 4, element] * factor_2)
      end
    end
  end

  return nothing
end


function apply_jacobian!(du, mesh::TreeMesh{2},
                         equations, dg::DG, cache)

  @threaded for element in eachelement(dg, cache)
    factor = -cache.elements.inverse_jacobian[element]

    for j in eachnode(dg), i in eachnode(dg)
      for v in eachvariable(equations)
        du[v, i, j, element] *= factor
      end
    end
  end

  return nothing
end


# TODO: Taal dimension agnostic
function calc_sources!(du, u, t, source_terms::Nothing,
                       equations::AbstractEquations{2}, dg::DG, cache)
  return nothing
end

function calc_sources!(du, u, t, source_terms,
                       equations::AbstractEquations{2}, dg::DG, cache)

  @threaded for element in eachelement(dg, cache)
    for j in eachnode(dg), i in eachnode(dg)
      u_local = get_node_vars(u, equations, dg, i, j, element)
      x_local = get_node_coords(cache.elements.node_coordinates, equations, dg, i, j, element)
      du_local = source_terms(u_local, x_local, t, equations)
      add_to_node_vars!(du, du_local, equations, dg, i, j, element)
    end
  end

  return nothing
end


end # @muladd<|MERGE_RESOLUTION|>--- conflicted
+++ resolved
@@ -1070,36 +1070,17 @@
 
   @trixi_timeit timer() "alpha calculation" semi.solver.volume_integral.indicator(u, u_old, mesh, equations, solver, dt, cache)
 
-<<<<<<< HEAD
-  perform_IDP_correction(u, dt, mesh, equations, solver, cache, indicator)
-=======
   perform_IDP_correction(u, dt, mesh, equations, solver, cache)
->>>>>>> dff93200
-
-  return nothing
-end
-
-<<<<<<< HEAD
-@inline function perform_IDP_correction(u, dt, mesh::TreeMesh2D, equations, dg, cache, indicator)
-  @unpack inverse_weights = dg.basis
-  @unpack antidiffusive_flux1, antidiffusive_flux2 = cache.ContainerAntidiffusiveFlux2D
-  @unpack alpha1, alpha2 = dg.volume_integral.indicator.cache.ContainerShockCapturingIndicator
-  if indicator.indicator_smooth
-    elements = cache.element_ids_dgfv
-  else
-    elements = eachelement(dg, cache)
-  end
-
-  # Loop over blended DG-FV elements
-  @threaded for element in elements
-=======
+
+  return nothing
+end
+
 @inline function perform_IDP_correction(u, dt, mesh::TreeMesh2D, equations, dg, cache)
   @unpack inverse_weights = dg.basis
   @unpack antidiffusive_flux1, antidiffusive_flux2 = cache.ContainerAntidiffusiveFlux2D
   @unpack alpha1, alpha2 = dg.volume_integral.indicator.cache.ContainerShockCapturingIndicator
 
   @threaded for element in eachelement(dg, cache)
->>>>>>> dff93200
     inverse_jacobian = -cache.elements.inverse_jacobian[element]
 
     for j in eachnode(dg), i in eachnode(dg)
