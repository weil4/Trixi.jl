--- conflicted
+++ resolved
@@ -512,7 +512,6 @@
 end
 
 
-<<<<<<< HEAD
 function calc_volume_integral!(du, u,
                                mesh::TreeMesh{2},
                                nonconservative_terms, equations,
@@ -757,9 +756,7 @@
 end
 
 
-=======
 # We pass the `surface_integral` argument solely for dispatch
->>>>>>> 554009c0
 function prolong2interfaces!(cache, u,
                              mesh::TreeMesh{2}, equations, surface_integral, dg::DG)
   @unpack interfaces = cache
