# By default, Julia/LLVM does not use fused multiply-add operations (FMAs).
# Since these FMAs can increase the performance of many numerical algorithms,
# we need to opt-in explicitly.
# See https://ranocha.de/blog/Optimizing_EC_Trixi for further details.
@muladd begin
#! format: noindent

abstract type AbstractIndicator end

function create_cache(typ::Type{IndicatorType},
                      semi) where {IndicatorType <: AbstractIndicator}
    create_cache(typ, mesh_equations_solver_cache(semi)...)
end

function get_element_variables!(element_variables, indicator::AbstractIndicator,
                                ::VolumeIntegralShockCapturingHG)
    element_variables[:indicator_shock_capturing] = indicator.cache.alpha
    return nothing
end

function get_element_variables!(element_variables, indicator::AbstractIndicator,
                                ::VolumeIntegralSubcellLimiting)
    element_variables[:smooth_indicator_elementwise] = indicator.IndicatorHG.cache.alpha
    return nothing
end

"""
    IndicatorHennemannGassner(equations::AbstractEquations, basis;
                              alpha_max=0.5,
                              alpha_min=0.001,
                              alpha_smooth=true,
                              variable)
    IndicatorHennemannGassner(semi::AbstractSemidiscretization;
                              alpha_max=0.5,
                              alpha_min=0.001,
                              alpha_smooth=true,
                              variable)

Indicator used for shock-capturing (when passing the `equations` and the `basis`)
or adaptive mesh refinement (AMR, when passing the `semi`).

See also [`VolumeIntegralShockCapturingHG`](@ref).

## References

- Hennemann, Gassner (2020)
  "A provably entropy stable subcell shock capturing approach for high order split form DG"
  [arXiv: 2008.12044](https://arxiv.org/abs/2008.12044)
"""
struct IndicatorHennemannGassner{RealT <: Real, Variable, Cache} <: AbstractIndicator
    alpha_max::RealT
    alpha_min::RealT
    alpha_smooth::Bool
    variable::Variable
    cache::Cache
end

# this method is used when the indicator is constructed as for shock-capturing volume integrals
function IndicatorHennemannGassner(equations::AbstractEquations, basis;
                                   alpha_max = 0.5,
                                   alpha_min = 0.001,
                                   alpha_smooth = true,
                                   variable)
    alpha_max, alpha_min = promote(alpha_max, alpha_min)
    cache = create_cache(IndicatorHennemannGassner, equations, basis)
    IndicatorHennemannGassner{typeof(alpha_max), typeof(variable), typeof(cache)}(alpha_max,
                                                                                  alpha_min,
                                                                                  alpha_smooth,
                                                                                  variable,
                                                                                  cache)
end

# this method is used when the indicator is constructed as for AMR
function IndicatorHennemannGassner(semi::AbstractSemidiscretization;
                                   alpha_max = 0.5,
                                   alpha_min = 0.001,
                                   alpha_smooth = true,
                                   variable)
    alpha_max, alpha_min = promote(alpha_max, alpha_min)
    cache = create_cache(IndicatorHennemannGassner, semi)
    IndicatorHennemannGassner{typeof(alpha_max), typeof(variable), typeof(cache)}(alpha_max,
                                                                                  alpha_min,
                                                                                  alpha_smooth,
                                                                                  variable,
                                                                                  cache)
end

function Base.show(io::IO, indicator::IndicatorHennemannGassner)
    @nospecialize indicator # reduce precompilation time

    print(io, "IndicatorHennemannGassner(")
    print(io, indicator.variable)
    print(io, ", alpha_max=", indicator.alpha_max)
    print(io, ", alpha_min=", indicator.alpha_min)
    print(io, ", alpha_smooth=", indicator.alpha_smooth)
    print(io, ")")
end

function Base.show(io::IO, ::MIME"text/plain", indicator::IndicatorHennemannGassner)
    @nospecialize indicator # reduce precompilation time

    if get(io, :compact, false)
        show(io, indicator)
    else
        setup = [
            "indicator variable" => indicator.variable,
            "max. α" => indicator.alpha_max,
            "min. α" => indicator.alpha_min,
            "smooth α" => (indicator.alpha_smooth ? "yes" : "no"),
        ]
        summary_box(io, "IndicatorHennemannGassner", setup)
    end
end

function (indicator_hg::IndicatorHennemannGassner)(u, mesh, equations, dg::DGSEM, cache;
                                                   kwargs...)
    @unpack alpha_smooth = indicator_hg
    @unpack alpha, alpha_tmp = indicator_hg.cache
    # TODO: Taal refactor, when to `resize!` stuff changed possibly by AMR?
    #       Shall we implement `resize!(semi::AbstractSemidiscretization, new_size)`
    #       or just `resize!` whenever we call the relevant methods as we do now?
    resize!(alpha, nelements(dg, cache))
    if alpha_smooth
        resize!(alpha_tmp, nelements(dg, cache))
    end

    # magic parameters
    threshold = 0.5 * 10^(-1.8 * (nnodes(dg))^0.25)
    parameter_s = log((1 - 0.0001) / 0.0001)

    @threaded for element in eachelement(dg, cache)
        # This is dispatched by mesh dimension.
        # Use this function barrier and unpack inside to avoid passing closures to
        # Polyester.jl with `@batch` (`@threaded`).
        # Otherwise, `@threaded` does not work here with Julia ARM on macOS.
        # See https://github.com/JuliaSIMD/Polyester.jl/issues/88.
        calc_indicator_hennemann_gassner!(indicator_hg, threshold, parameter_s, u,
                                          element, mesh, equations, dg, cache)
    end

    if alpha_smooth
        apply_smoothing!(mesh, alpha, alpha_tmp, dg, cache)
    end

    return alpha
end

"""
    IndicatorLöhner (equivalent to IndicatorLoehner)

    IndicatorLöhner(equations::AbstractEquations, basis;
                    f_wave=0.2, variable)
    IndicatorLöhner(semi::AbstractSemidiscretization;
                    f_wave=0.2, variable)

AMR indicator adapted from a FEM indicator by Löhner (1987), also used in the
FLASH code as standard AMR indicator.
The indicator estimates a weighted second derivative of a specified variable locally.

When constructed to be used for AMR, pass the `semi`. Pass the `equations`,
and `basis` if this indicator should be used for shock capturing.

## References

- Löhner (1987)
  "An adaptive finite element scheme for transient problems in CFD"
  [doi: 10.1016/0045-7825(87)90098-3](https://doi.org/10.1016/0045-7825(87)90098-3)
- http://flash.uchicago.edu/site/flashcode/user_support/flash4_ug_4p62/node59.html#SECTION05163100000000000000
"""
struct IndicatorLöhner{RealT <: Real, Variable, Cache} <: AbstractIndicator
    f_wave::RealT # TODO: Taal documentation
    variable::Variable
    cache::Cache
end

# this method is used when the indicator is constructed as for shock-capturing volume integrals
function IndicatorLöhner(equations::AbstractEquations, basis;
                         f_wave = 0.2, variable)
    cache = create_cache(IndicatorLöhner, equations, basis)
    IndicatorLöhner{typeof(f_wave), typeof(variable), typeof(cache)}(f_wave, variable,
                                                                     cache)
end

# this method is used when the indicator is constructed as for AMR
function IndicatorLöhner(semi::AbstractSemidiscretization;
                         f_wave = 0.2, variable)
    cache = create_cache(IndicatorLöhner, semi)
    IndicatorLöhner{typeof(f_wave), typeof(variable), typeof(cache)}(f_wave, variable,
                                                                     cache)
end

function Base.show(io::IO, indicator::IndicatorLöhner)
    @nospecialize indicator # reduce precompilation time

    print(io, "IndicatorLöhner(")
    print(io, "f_wave=", indicator.f_wave, ", variable=", indicator.variable, ")")
end

function Base.show(io::IO, ::MIME"text/plain", indicator::IndicatorLöhner)
    @nospecialize indicator # reduce precompilation time

    if get(io, :compact, false)
        show(io, indicator)
    else
        setup = [
            "indicator variable" => indicator.variable,
            "f_wave" => indicator.f_wave,
        ]
        summary_box(io, "IndicatorLöhner", setup)
    end
end

const IndicatorLoehner = IndicatorLöhner

# dirty Löhner estimate, direction by direction, assuming constant nodes
@inline function local_löhner_estimate(um::Real, u0::Real, up::Real,
                                       löhner::IndicatorLöhner)
    num = abs(up - 2 * u0 + um)
    den = abs(up - u0) + abs(u0 - um) +
          löhner.f_wave * (abs(up) + 2 * abs(u0) + abs(um))
    return num / den
end

"""
    IndicatorIDP(equations::AbstractEquations, basis;
<<<<<<< HEAD
                 state_tvd = false,
                 variables_states = [],
                 positivity = false,
                 variables_cons = [],
                 variables_nonlinear = (),
=======
                 density_tvd = false,
                 positivity_variables_cons = [],
                 positivity_variables_nonlinear = (),
                 positivity_correction_factor = 0.1,
>>>>>>> 0d6d63d3
                 spec_entropy = false,
                 math_entropy = false,
                 bar_states = true,
                 max_iterations_newton = 10,
                 newton_tolerances = (1.0e-12, 1.0e-14),
                 gamma_constant_newton = 2 * ndims(equations),
                 smoothness_indicator = false,
                 threshold_smoothness_indicator = 0.1,
                 variable_smoothness_indicator = density_pressure)

Subcell invariant domain preserving (IDP) limiting used with [`VolumeIntegralSubcellLimiting`](@ref)
including:
<<<<<<< HEAD
- two-sided Zalesak-type limiting for conservative variables (`state_tvd`)
- positivity limiting for conservative and non-linear variables (`positivity`)
=======
- two-sided Zalesak-type limiting for density (`density_tvd`)
- positivity limiting for conservative (`positivity_variables_cons`) and non-linear variables (`positivity_variables_nonlinear`)
>>>>>>> 0d6d63d3
- one-sided limiting for specific and mathematical entropy (`spec_entropy`, `math_entropy`)

The bounds can be calculated using the `bar_states` or the low-order FV solution. The positivity
limiter uses `positivity_correction_factor` such that `u^new >= positivity_correction_factor * u^FV`.
The Newton-bisection method for the limiting of non-linear variables uses maximal `max_iterations_newton`
iterations, tolerances `newton_tolerances` and the gamma constant `gamma_constant_newton`
(gamma_constant_newton>=2*d, where d=#dimensions).

A hard-switch [`IndicatorHennemannGassner`](@ref) can be activated (`smoothness_indicator`) with
`variable_smoothness_indicator`, which disables subcell blending for element-wise
indicator values <= `threshold_smoothness_indicator`.

## References

- Rueda-Ramírez, Pazner, Gassner (2022)
  Subcell Limiting Strategies for Discontinuous Galerkin Spectral Element Methods
  [DOI: 10.1016/j.compfluid.2022.105627](https://doi.org/10.1016/j.compfluid.2022.105627)
- Pazner (2020)
  Sparse invariant domain preserving discontinuous Galerkin methods with subcell convex limiting
  [DOI: 10.1016/j.cma.2021.113876](https://doi.org/10.1016/j.cma.2021.113876)

!!! warning "Experimental implementation"
    This is an experimental feature and may change in future releases.
"""
struct IndicatorIDP{RealT <: Real, LimitingVariablesNonlinear,
                    Cache, Indicator} <: AbstractIndicator
    state_tvd::Bool
    variables_states::Vector{Int}                   # Impose state limiting
    positivity::Bool
    positivity_variables_cons::Vector{Int}                     # Positivity for conservative variables
    positivity_variables_nonlinear::LimitingVariablesNonlinear # Positivity for nonlinear variables
    spec_entropy::Bool
    math_entropy::Bool
    bar_states::Bool
    cache::Cache
    positivity_correction_factor::RealT
    max_iterations_newton::Int
    newton_tolerances::Tuple{RealT, RealT}          # Relative and absolute tolerances for Newton's method
    gamma_constant_newton::RealT                    # Constant for the subcell limiting of convex (nonlinear) constraints
    smoothness_indicator::Bool
    threshold_smoothness_indicator::RealT
    IndicatorHG::Indicator
end

# this method is used when the indicator is constructed as for shock-capturing volume integrals
function IndicatorIDP(equations::AbstractEquations, basis;
<<<<<<< HEAD
                      state_tvd = false,
                      variables_states = [],
                      positivity = false,
                      variables_cons = [],
                      variables_nonlinear = (),
=======
                      density_tvd = false,
                      positivity_variables_cons = [],
                      positivity_variables_nonlinear = (),
                      positivity_correction_factor = 0.1,
>>>>>>> 0d6d63d3
                      spec_entropy = false,
                      math_entropy = false,
                      bar_states = true,
                      max_iterations_newton = 10,
                      newton_tolerances = (1.0e-12, 1.0e-14),
                      gamma_constant_newton = 2 * ndims(equations),
                      smoothness_indicator = false,
                      threshold_smoothness_indicator = 0.1,
                      variable_smoothness_indicator = density_pressure)
    positivity = (length(positivity_variables_cons) +
                  length(positivity_variables_nonlinear) > 0)
    if math_entropy && spec_entropy
        error("Only one of the two can be selected: math_entropy/spec_entropy")
    end

<<<<<<< HEAD
    number_bounds = state_tvd * 2 * length(variables_states) +
                    positivity * length(variables_nonlinear) + spec_entropy +
                    math_entropy

    if positivity
        for index in variables_cons
            if !(state_tvd && index in variables_states)
                number_bounds += 1
            end
=======
    number_bounds = 2 * density_tvd + length(positivity_variables_nonlinear) +
                    spec_entropy + math_entropy

    for index in positivity_variables_cons
        if !(density_tvd && index == 1)
            number_bounds += 1
>>>>>>> 0d6d63d3
        end
    end

    cache = create_cache(IndicatorIDP, equations, basis, number_bounds, bar_states)

    if smoothness_indicator
        IndicatorHG = IndicatorHennemannGassner(equations, basis, alpha_max = 1.0,
                                                alpha_smooth = false,
                                                variable = variable_smoothness_indicator)
    else
        IndicatorHG = nothing
    end
<<<<<<< HEAD
    IndicatorIDP{typeof(positivity_correction_factor), typeof(variables_nonlinear),
                 typeof(cache), typeof(IndicatorHG)}(state_tvd,
                                                     variables_states,
=======
    IndicatorIDP{typeof(positivity_correction_factor),
                 typeof(positivity_variables_nonlinear),
                 typeof(cache), typeof(IndicatorHG)}(density_tvd,
>>>>>>> 0d6d63d3
                                                     positivity,
                                                     positivity_variables_cons,
                                                     positivity_variables_nonlinear,
                                                     spec_entropy,
                                                     math_entropy,
                                                     bar_states,
                                                     cache,
                                                     positivity_correction_factor,
                                                     max_iterations_newton,
                                                     newton_tolerances,
                                                     gamma_constant_newton,
                                                     smoothness_indicator,
                                                     threshold_smoothness_indicator,
                                                     IndicatorHG)
end

function Base.show(io::IO, indicator::IndicatorIDP)
    @nospecialize indicator # reduce precompilation time
    @unpack state_tvd, positivity, spec_entropy, math_entropy = indicator

    print(io, "IndicatorIDP(")
    if !(state_tvd || positivity || spec_entropy || math_entropy)
        print(io, "No limiter selected => pure DG method")
    else
        print(io, "limiter=(")
        state_tvd && print(io, "states, ")
        positivity && print(io, "positivity, ")
        spec_entropy && print(io, "specific entropy, ")
        math_entropy && print(io, "mathematical entropy, ")
        print(io, "), ")
    end
    indicator.smoothness_indicator &&
        print(io, ", Smoothness indicator: ", indicator.IndicatorHG,
              " with threshold ", indicator.threshold_smoothness_indicator, "), ")
    print(io,
          "Local bounds with $(indicator.bar_states ? "Bar States" : "FV solution")")
    print(io, ")")
end

function Base.show(io::IO, ::MIME"text/plain", indicator::IndicatorIDP)
    @nospecialize indicator # reduce precompilation time
    @unpack state_tvd, positivity, spec_entropy, math_entropy = indicator

    if get(io, :compact, false)
        show(io, indicator)
    else
        if !(state_tvd || positivity || spec_entropy || math_entropy)
            setup = ["limiter" => "No limiter selected => pure DG method"]
        else
            setup = ["limiter" => ""]
            if state_tvd
                setup = [
                    setup...,
                    "" => "local maximum/minimum bounds for conservative variables $(indicator.variables_states)",
                ]
            end
            if positivity
                string = "positivity for conservative variables $(indicator.positivity_variables_cons) and $(indicator.positivity_variables_nonlinear)"
                setup = [setup..., "" => string]
                setup = [
                    setup...,
                    "" => "   positivity correction factor = $(indicator.positivity_correction_factor)",
                ]
            end
            if spec_entropy
                setup = [setup..., "" => "local minimum bound for specific entropy"]
            end
            if math_entropy
                setup = [setup..., "" => "local maximum bound for mathematical entropy"]
            end
            setup = [
                setup...,
                "Local bounds" => (indicator.bar_states ? "Bar States" : "FV solution"),
            ]
            if indicator.smoothness_indicator
                setup = [
                    setup...,
                    "Smoothness indicator" => "$(indicator.IndicatorHG) using threshold $(indicator.threshold_smoothness_indicator)",
                ]
            end
            summary_box(io, "IndicatorIDP", setup)
        end
    end
end

function get_node_variables!(node_variables, indicator::IndicatorIDP,
                             ::VolumeIntegralSubcellLimiting, equations)
    node_variables[:indicator_shock_capturing] = indicator.cache.container_shock_capturing.alpha
    # TODO: alpha is not filled before the first timestep.
    return nothing
end

"""
    IndicatorMCL(equations::AbstractEquations, basis;
                 DensityLimiter = true,
                 DensityAlphaForAll = false,
                 SequentialLimiter = true,
                 ConservativeLimiter = false,
                 PressurePositivityLimiterKuzmin = false,
                 PressurePositivityLimiterKuzminExact = true,
                 DensityPositivityLimiter = false,
                 DensityPositivityCorrectionFactor = 0.0,
                 SemiDiscEntropyLimiter = false,
                 smoothness_indicator = false,
                 threshold_smoothness_indicator = 0.1,
                 variable_smoothness_indicator = density_pressure,
                 Plotting = true)

Subcell monolithic convex limiting (MCL) used with [`VolumeIntegralSubcellLimiting`](@ref) including:
- local two-sided limiting for `cons(1)` (`DensityLimiter`)
- transfer amount of `DensityLimiter` to all quantities (`DensityAlphaForAll`)
- local two-sided limiting for variables `phi:=cons(i)/cons(1)` (`SequentialLimiter`)
- local two-sided limiting for conservative variables (`ConservativeLimiter`)
- positivity limiting for `cons(1)` (`DensityPositivityLimiter`) and pressure (`PressurePositivityLimiterKuzmin`)
- semidiscrete entropy fix (`SemiDiscEntropyLimiter`)

The pressure positivity limiting preserves a sharp version (`PressurePositivityLimiterKuzminExact`)
and a more cautious one. The density positivity limiter uses a `DensityPositivityCorrectionFactor`
such that `u^new >= positivity_correction_factor * u^FV`. All additional analyses for plotting routines
can be disabled via `Plotting=false` (see `save_alpha` and `update_alpha_max_avg!`).

A hard-switch [`IndicatorHennemannGassner`](@ref) can be activated (`smoothness_indicator`) with
`variable_smoothness_indicator`, which disables subcell blending for element-wise
indicator values <= `threshold_smoothness_indicator`.

## References

- Rueda-Ramírez, Bolm, Kuzmin, Gassner (2023)
  Monolithic Convex Limiting for Legendre-Gauss-Lobatto Discontinuous Galerkin Spectral Element Methods
  [arXiv:2303.00374](https://doi.org/10.48550/arXiv.2303.00374)
- Kuzmin (2020)
  Monolithic convex limiting for continuous finite element discretizations of hyperbolic conservation laws
  [DOI: 10.1016/j.cma.2019.112804](https://doi.org/10.1016/j.cma.2019.112804)

!!! warning "Experimental implementation"
    This is an experimental feature and may change in future releases.
"""
struct IndicatorMCL{RealT <: Real, Cache, Indicator} <: AbstractIndicator
    cache::Cache
    DensityLimiter::Bool        # Impose local maximum/minimum for cons(1) based on bar states
    DensityAlphaForAll::Bool    # Use the cons(1) blending coefficient for all quantities
    SequentialLimiter::Bool     # Impose local maximum/minimum for variables phi:=cons(i)/cons(1) i 2:nvariables based on bar states
    ConservativeLimiter::Bool   # Impose local maximum/minimum for conservative variables 2:nvariables based on bar states
    PressurePositivityLimiterKuzmin::Bool       # Impose positivity for pressure â la Kuzmin
    PressurePositivityLimiterKuzminExact::Bool  # Only for PressurePositivityLimiterKuzmin=true: Use the exact calculation of alpha
    DensityPositivityLimiter::Bool              # Impose positivity for cons(1)
    DensityPositivityCorrectionFactor::RealT    # Correction Factor for DensityPositivityLimiter in [0,1)
    SemiDiscEntropyLimiter::Bool                # synchronized semidiscrete entropy fix
    smoothness_indicator::Bool                  # activates smoothness indicator: IndicatorHennemannGassner
    threshold_smoothness_indicator::RealT       # threshold for smoothness indicator
    IndicatorHG::Indicator
    Plotting::Bool
end

# this method is used when the indicator is constructed as for shock-capturing volume integrals
function IndicatorMCL(equations::AbstractEquations, basis;
                      DensityLimiter = true,
                      DensityAlphaForAll = false,
                      SequentialLimiter = true,
                      ConservativeLimiter = false,
                      PressurePositivityLimiterKuzmin = false,
                      PressurePositivityLimiterKuzminExact = true,
                      DensityPositivityLimiter = false,
                      DensityPositivityCorrectionFactor = 0.0,
                      SemiDiscEntropyLimiter = false,
                      smoothness_indicator = false,
                      threshold_smoothness_indicator = 0.1,
                      variable_smoothness_indicator = density_pressure,
                      Plotting = true)
    if SequentialLimiter && ConservativeLimiter
        error("Only one of the two can be selected: SequentialLimiter/ConservativeLimiter")
    end
    cache = create_cache(IndicatorMCL, equations, basis,
                         PressurePositivityLimiterKuzmin)
    if smoothness_indicator
        IndicatorHG = IndicatorHennemannGassner(equations, basis, alpha_smooth = false,
                                                variable = variable_smoothness_indicator)
    else
        IndicatorHG = nothing
    end
    IndicatorMCL{typeof(threshold_smoothness_indicator), typeof(cache),
                 typeof(IndicatorHG)}(cache,
                                      DensityLimiter, DensityAlphaForAll,
                                      SequentialLimiter, ConservativeLimiter,
                                      PressurePositivityLimiterKuzmin,
                                      PressurePositivityLimiterKuzminExact,
                                      DensityPositivityLimiter,
                                      DensityPositivityCorrectionFactor,
                                      SemiDiscEntropyLimiter,
                                      smoothness_indicator,
                                      threshold_smoothness_indicator, IndicatorHG,
                                      Plotting)
end

function Base.show(io::IO, indicator::IndicatorMCL)
    @nospecialize indicator # reduce precompilation time

    print(io, "IndicatorMCL(")
    indicator.DensityLimiter && print(io, "; dens")
    indicator.DensityAlphaForAll && print(io, "; dens alpha ∀")
    indicator.SequentialLimiter && print(io, "; seq")
    indicator.ConservativeLimiter && print(io, "; cons")
    if indicator.PressurePositivityLimiterKuzmin
        print(io,
              "; $(indicator.PressurePositivityLimiterKuzminExact ? "pres (Kuzmin ex)" : "pres (Kuzmin)")")
    end
    indicator.DensityPositivityLimiter && print(io, "; dens pos")
    if indicator.DensityPositivityCorrectionFactor != 0
        print(io,
              " with correction factor $(indicator.DensityPositivityCorrectionFactor)")
    end
    indicator.SemiDiscEntropyLimiter && print(io, "; semid. entropy")
    indicator.smoothness_indicator &&
        print(io, "; Smoothness indicator: ", indicator.IndicatorHG,
              " with threshold ", indicator.threshold_smoothness_indicator)
    print(io, ")")
end

function Base.show(io::IO, ::MIME"text/plain", indicator::IndicatorMCL)
    @nospecialize indicator # reduce precompilation time
    @unpack DensityLimiter, DensityAlphaForAll, SequentialLimiter, ConservativeLimiter,
    PressurePositivityLimiterKuzminExact, DensityPositivityLimiter, SemiDiscEntropyLimiter = indicator

    if get(io, :compact, false)
        show(io, indicator)
    else
        setup = ["limiter" => ""]
        DensityLimiter && (setup = [setup..., "" => "DensityLimiter"])
        DensityAlphaForAll && (setup = [setup..., "" => "DensityAlphaForAll"])
        SequentialLimiter && (setup = [setup..., "" => "SequentialLimiter"])
        ConservativeLimiter && (setup = [setup..., "" => "ConservativeLimiter"])
        if indicator.PressurePositivityLimiterKuzmin
            setup = [
                setup...,
                "" => "PressurePositivityLimiterKuzmin $(PressurePositivityLimiterKuzminExact ? "(exact)" : "")",
            ]
        end
        if DensityPositivityLimiter
            if indicator.DensityPositivityCorrectionFactor != 0.0
                setup = [
                    setup...,
                    "" => "DensityPositivityLimiter with correction factor $(indicator.DensityPositivityCorrectionFactor)",
                ]
            else
                setup = [setup..., "" => "DensityPositivityLimiter"]
            end
        end
        SemiDiscEntropyLimiter && (setup = [setup..., "" => "SemiDiscEntropyLimiter"])
        if indicator.smoothness_indicator
            setup = [
                setup...,
                "Smoothness indicator" => "$(indicator.IndicatorHG) using threshold $(indicator.threshold_smoothness_indicator)",
            ]
        end
        summary_box(io, "IndicatorMCL", setup)
    end
end

function get_node_variables!(node_variables, indicator::IndicatorMCL,
                             ::VolumeIntegralSubcellLimiting, equations)
    if !indicator.Plotting
        return nothing
    end
    @unpack alpha = indicator.cache.container_shock_capturing
    variables = varnames(cons2cons, equations)
    for v in eachvariable(equations)
        s = Symbol("alpha_", variables[v])
        node_variables[s] = alpha[v, ntuple(_ -> :, size(alpha, 2) + 1)...]
    end

    if indicator.PressurePositivityLimiterKuzmin
        @unpack alpha_pressure = indicator.cache.container_shock_capturing
        node_variables[:alpha_pressure] = alpha_pressure
    end

    if indicator.SemiDiscEntropyLimiter
        @unpack alpha_entropy = indicator.cache.container_shock_capturing
        node_variables[:alpha_entropy] = alpha_entropy
    end

    for v in eachvariable(equations)
        @unpack alpha_mean = indicator.cache.container_shock_capturing
        s = Symbol("alpha_mean_", variables[v])
        node_variables[s] = copy(alpha_mean[v, ntuple(_ -> :, size(alpha, 2) + 1)...])
    end

    if indicator.PressurePositivityLimiterKuzmin
        @unpack alpha_mean_pressure = indicator.cache.container_shock_capturing
        node_variables[:alpha_mean_pressure] = alpha_mean_pressure
    end

    if indicator.SemiDiscEntropyLimiter
        @unpack alpha_mean_entropy = indicator.cache.container_shock_capturing
        node_variables[:alpha_mean_entropy] = alpha_mean_entropy
    end

    return nothing
end

"""
    IndicatorMax(equations::AbstractEquations, basis; variable)
    IndicatorMax(semi::AbstractSemidiscretization; variable)

A simple indicator returning the maximum of `variable` in an element.
When constructed to be used for AMR, pass the `semi`. Pass the `equations`,
and `basis` if this indicator should be used for shock capturing.
"""
struct IndicatorMax{Variable, Cache <: NamedTuple} <: AbstractIndicator
    variable::Variable
    cache::Cache
end

# this method is used when the indicator is constructed as for shock-capturing volume integrals
function IndicatorMax(equations::AbstractEquations, basis;
                      variable)
    cache = create_cache(IndicatorMax, equations, basis)
    IndicatorMax{typeof(variable), typeof(cache)}(variable, cache)
end

# this method is used when the indicator is constructed as for AMR
function IndicatorMax(semi::AbstractSemidiscretization;
                      variable)
    cache = create_cache(IndicatorMax, semi)
    return IndicatorMax{typeof(variable), typeof(cache)}(variable, cache)
end

function Base.show(io::IO, indicator::IndicatorMax)
    @nospecialize indicator # reduce precompilation time

    print(io, "IndicatorMax(")
    print(io, "variable=", indicator.variable, ")")
end

function Base.show(io::IO, ::MIME"text/plain", indicator::IndicatorMax)
    @nospecialize indicator # reduce precompilation time

    if get(io, :compact, false)
        show(io, indicator)
    else
        setup = [
            "indicator variable" => indicator.variable,
        ]
        summary_box(io, "IndicatorMax", setup)
    end
end

"""
    IndicatorNeuralNetwork

Artificial neural network based indicator used for shock-capturing or AMR.
Depending on the indicator_type, different input values and corresponding trained networks are used.

`indicator_type = NeuralNetworkPerssonPeraire()`
- Input: The energies in lower modes as well as nnodes(dg).

`indicator_type = NeuralNetworkRayHesthaven()`
- 1d Input: Cell average of the cell and its neighboring cells as well as the interface values.
- 2d Input: Linear modal values of the cell and its neighboring cells.

- Ray, Hesthaven (2018)
  "An artificial neural network as a troubled-cell indicator"
  [doi:10.1016/j.jcp.2018.04.029](https://doi.org/10.1016/j.jcp.2018.04.029)
- Ray, Hesthaven (2019)
  "Detecting troubled-cells on two-dimensional unstructured grids using a neural network"
  [doi:10.1016/j.jcp.2019.07.043](https://doi.org/10.1016/j.jcp.2019.07.043)

`indicator_type = CNN (Only in 2d)`
- Based on convolutional neural network.
- 2d Input: Interpolation of the nodal values of the `indicator.variable` to the 4x4 LGL nodes.

If `alpha_continuous == true` the continuous network output for troubled cells (`alpha > 0.5`) is considered.
If the cells are good (`alpha < 0.5`), `alpha` is set to `0`.
If `alpha_continuous == false`, the blending factor is set to `alpha = 0` for good cells and
`alpha = 1` for troubled cells.

!!! warning "Experimental implementation"
    This is an experimental feature and may change in future releases.

"""
struct IndicatorNeuralNetwork{IndicatorType, RealT <: Real, Variable, Chain, Cache} <:
       AbstractIndicator
    indicator_type::IndicatorType
    alpha_max::RealT
    alpha_min::RealT
    alpha_smooth::Bool
    alpha_continuous::Bool
    alpha_amr::Bool
    variable::Variable
    network::Chain
    cache::Cache
end

# this method is used when the indicator is constructed as for shock-capturing volume integrals
function IndicatorNeuralNetwork(equations::AbstractEquations, basis;
                                indicator_type,
                                alpha_max = 0.5,
                                alpha_min = 0.001,
                                alpha_smooth = true,
                                alpha_continuous = true,
                                alpha_amr = false,
                                variable,
                                network)
    alpha_max, alpha_min = promote(alpha_max, alpha_min)
    IndicatorType = typeof(indicator_type)
    cache = create_cache(IndicatorNeuralNetwork{IndicatorType}, equations, basis)
    IndicatorNeuralNetwork{IndicatorType, typeof(alpha_max), typeof(variable),
                           typeof(network), typeof(cache)}(indicator_type, alpha_max,
                                                           alpha_min, alpha_smooth,
                                                           alpha_continuous, alpha_amr,
                                                           variable,
                                                           network, cache)
end

# this method is used when the indicator is constructed as for AMR
function IndicatorNeuralNetwork(semi::AbstractSemidiscretization;
                                indicator_type,
                                alpha_max = 0.5,
                                alpha_min = 0.001,
                                alpha_smooth = true,
                                alpha_continuous = true,
                                alpha_amr = true,
                                variable,
                                network)
    alpha_max, alpha_min = promote(alpha_max, alpha_min)
    IndicatorType = typeof(indicator_type)
    cache = create_cache(IndicatorNeuralNetwork{IndicatorType}, semi)
    IndicatorNeuralNetwork{IndicatorType, typeof(alpha_max), typeof(variable),
                           typeof(network), typeof(cache)}(indicator_type, alpha_max,
                                                           alpha_min, alpha_smooth,
                                                           alpha_continuous, alpha_amr,
                                                           variable,
                                                           network, cache)
end

function Base.show(io::IO, indicator::IndicatorNeuralNetwork)
    @nospecialize indicator # reduce precompilation time

    print(io, "IndicatorNeuralNetwork(")
    print(io, indicator.indicator_type)
    print(io, ", alpha_max=", indicator.alpha_max)
    print(io, ", alpha_min=", indicator.alpha_min)
    print(io, ", alpha_smooth=", indicator.alpha_smooth)
    print(io, ", alpha_continuous=", indicator.alpha_continuous)
    print(io, indicator.variable)
    print(io, ")")
end

function Base.show(io::IO, ::MIME"text/plain", indicator::IndicatorNeuralNetwork)
    @nospecialize indicator # reduce precompilation time

    if get(io, :compact, false)
        show(io, indicator)
    else
        setup = [
            "indicator type" => indicator.indicator_type,
            "max. α" => indicator.alpha_max,
            "min. α" => indicator.alpha_min,
            "smooth α" => (indicator.alpha_smooth ? "yes" : "no"),
            "continuous α" => (indicator.alpha_continuous ? "yes" : "no"),
            "indicator variable" => indicator.variable,
        ]
        summary_box(io, "IndicatorNeuralNetwork", setup)
    end
end

# Convert probability for troubled cell to indicator value for shockcapturing/AMR
@inline function probability_to_indicator(probability_troubled_cell, alpha_continuous,
                                          alpha_amr,
                                          alpha_min, alpha_max)
    # Initialize indicator to zero
    alpha_element = zero(probability_troubled_cell)

    if alpha_continuous && !alpha_amr
        # Set good cells to 0 and troubled cells to continuous value of the network prediction
        if probability_troubled_cell > 0.5
            alpha_element = probability_troubled_cell
        else
            alpha_element = zero(probability_troubled_cell)
        end

        # Take care of the case close to pure FV
        if alpha_element > 1 - alpha_min
            alpha_element = one(alpha_element)
        end

        # Scale the probability for a troubled cell (in [0,1]) to the maximum allowed alpha
        alpha_element *= alpha_max
    elseif !alpha_continuous && !alpha_amr
        # Set good cells to 0 and troubled cells to 1
        if probability_troubled_cell > 0.5
            alpha_element = alpha_max
        else
            alpha_element = zero(alpha_max)
        end
    elseif alpha_amr
        # The entire continuous output of the neural network is used for AMR
        alpha_element = probability_troubled_cell

        # Scale the probability for a troubled cell (in [0,1]) to the maximum allowed alpha
        alpha_element *= alpha_max
    end

    return alpha_element
end

"""
    NeuralNetworkPerssonPeraire

Indicator type for creating an `IndicatorNeuralNetwork` indicator.

!!! warning "Experimental implementation"
    This is an experimental feature and may change in future releases.

See also: [`IndicatorNeuralNetwork`](@ref)
"""
struct NeuralNetworkPerssonPeraire end

"""
    NeuralNetworkRayHesthaven

Indicator type for creating an `IndicatorNeuralNetwork` indicator.

!!! warning "Experimental implementation"
    This is an experimental feature and may change in future releases.

See also: [`IndicatorNeuralNetwork`](@ref)
"""
struct NeuralNetworkRayHesthaven end

"""
    NeuralNetworkCNN

Indicator type for creating an `IndicatorNeuralNetwork` indicator.

!!! warning "Experimental implementation"
    This is an experimental feature and may change in future releases.

See also: [`IndicatorNeuralNetwork`](@ref)
"""
struct NeuralNetworkCNN end
end # @muladd<|MERGE_RESOLUTION|>--- conflicted
+++ resolved
@@ -223,18 +223,10 @@
 
 """
     IndicatorIDP(equations::AbstractEquations, basis;
-<<<<<<< HEAD
-                 state_tvd = false,
-                 variables_states = [],
-                 positivity = false,
-                 variables_cons = [],
-                 variables_nonlinear = (),
-=======
-                 density_tvd = false,
+                 local_minmax_variables_cons = [],
                  positivity_variables_cons = [],
                  positivity_variables_nonlinear = (),
                  positivity_correction_factor = 0.1,
->>>>>>> 0d6d63d3
                  spec_entropy = false,
                  math_entropy = false,
                  bar_states = true,
@@ -247,13 +239,8 @@
 
 Subcell invariant domain preserving (IDP) limiting used with [`VolumeIntegralSubcellLimiting`](@ref)
 including:
-<<<<<<< HEAD
-- two-sided Zalesak-type limiting for conservative variables (`state_tvd`)
-- positivity limiting for conservative and non-linear variables (`positivity`)
-=======
-- two-sided Zalesak-type limiting for density (`density_tvd`)
+- maximum/minimum Zalesak-type limiting for conservative variables (`local_minmax_variables_cons`)
 - positivity limiting for conservative (`positivity_variables_cons`) and non-linear variables (`positivity_variables_nonlinear`)
->>>>>>> 0d6d63d3
 - one-sided limiting for specific and mathematical entropy (`spec_entropy`, `math_entropy`)
 
 The bounds can be calculated using the `bar_states` or the low-order FV solution. The positivity
@@ -280,16 +267,16 @@
 """
 struct IndicatorIDP{RealT <: Real, LimitingVariablesNonlinear,
                     Cache, Indicator} <: AbstractIndicator
-    state_tvd::Bool
-    variables_states::Vector{Int}                   # Impose state limiting
+    local_minmax::Bool
+    local_minmax_variables_cons::Vector{Int}                   # Local mininum/maximum principles for conservative variables
     positivity::Bool
     positivity_variables_cons::Vector{Int}                     # Positivity for conservative variables
     positivity_variables_nonlinear::LimitingVariablesNonlinear # Positivity for nonlinear variables
+    positivity_correction_factor::RealT
     spec_entropy::Bool
     math_entropy::Bool
     bar_states::Bool
     cache::Cache
-    positivity_correction_factor::RealT
     max_iterations_newton::Int
     newton_tolerances::Tuple{RealT, RealT}          # Relative and absolute tolerances for Newton's method
     gamma_constant_newton::RealT                    # Constant for the subcell limiting of convex (nonlinear) constraints
@@ -300,18 +287,10 @@
 
 # this method is used when the indicator is constructed as for shock-capturing volume integrals
 function IndicatorIDP(equations::AbstractEquations, basis;
-<<<<<<< HEAD
-                      state_tvd = false,
-                      variables_states = [],
-                      positivity = false,
-                      variables_cons = [],
-                      variables_nonlinear = (),
-=======
-                      density_tvd = false,
+                      local_minmax_variables_cons = [],
                       positivity_variables_cons = [],
                       positivity_variables_nonlinear = (),
                       positivity_correction_factor = 0.1,
->>>>>>> 0d6d63d3
                       spec_entropy = false,
                       math_entropy = false,
                       bar_states = true,
@@ -321,30 +300,20 @@
                       smoothness_indicator = false,
                       threshold_smoothness_indicator = 0.1,
                       variable_smoothness_indicator = density_pressure)
+    local_minmax = (length(local_minmax_variables_cons) > 0)
     positivity = (length(positivity_variables_cons) +
                   length(positivity_variables_nonlinear) > 0)
     if math_entropy && spec_entropy
         error("Only one of the two can be selected: math_entropy/spec_entropy")
     end
 
-<<<<<<< HEAD
-    number_bounds = state_tvd * 2 * length(variables_states) +
-                    positivity * length(variables_nonlinear) + spec_entropy +
-                    math_entropy
-
-    if positivity
-        for index in variables_cons
-            if !(state_tvd && index in variables_states)
-                number_bounds += 1
-            end
-=======
-    number_bounds = 2 * density_tvd + length(positivity_variables_nonlinear) +
+    number_bounds = 2 * length(local_minmax_variables_cons) +
+                    length(positivity_variables_nonlinear) +
                     spec_entropy + math_entropy
 
     for index in positivity_variables_cons
-        if !(density_tvd && index == 1)
+        if !(index in local_minmax_variables_cons)
             number_bounds += 1
->>>>>>> 0d6d63d3
         end
     end
 
@@ -357,23 +326,18 @@
     else
         IndicatorHG = nothing
     end
-<<<<<<< HEAD
-    IndicatorIDP{typeof(positivity_correction_factor), typeof(variables_nonlinear),
-                 typeof(cache), typeof(IndicatorHG)}(state_tvd,
-                                                     variables_states,
-=======
     IndicatorIDP{typeof(positivity_correction_factor),
                  typeof(positivity_variables_nonlinear),
-                 typeof(cache), typeof(IndicatorHG)}(density_tvd,
->>>>>>> 0d6d63d3
+                 typeof(cache), typeof(IndicatorHG)}(local_minmax,
+                                                     local_minmax_variables_cons,
                                                      positivity,
                                                      positivity_variables_cons,
                                                      positivity_variables_nonlinear,
+                                                     positivity_correction_factor,
                                                      spec_entropy,
                                                      math_entropy,
                                                      bar_states,
                                                      cache,
-                                                     positivity_correction_factor,
                                                      max_iterations_newton,
                                                      newton_tolerances,
                                                      gamma_constant_newton,
@@ -384,14 +348,14 @@
 
 function Base.show(io::IO, indicator::IndicatorIDP)
     @nospecialize indicator # reduce precompilation time
-    @unpack state_tvd, positivity, spec_entropy, math_entropy = indicator
+    @unpack local_minmax, positivity, spec_entropy, math_entropy = indicator
 
     print(io, "IndicatorIDP(")
-    if !(state_tvd || positivity || spec_entropy || math_entropy)
+    if !(local_minmax || positivity || spec_entropy || math_entropy)
         print(io, "No limiter selected => pure DG method")
     else
         print(io, "limiter=(")
-        state_tvd && print(io, "states, ")
+        local_minmax && print(io, "min/max limiting, ")
         positivity && print(io, "positivity, ")
         spec_entropy && print(io, "specific entropy, ")
         math_entropy && print(io, "mathematical entropy, ")
@@ -407,19 +371,19 @@
 
 function Base.show(io::IO, ::MIME"text/plain", indicator::IndicatorIDP)
     @nospecialize indicator # reduce precompilation time
-    @unpack state_tvd, positivity, spec_entropy, math_entropy = indicator
+    @unpack local_minmax, positivity, spec_entropy, math_entropy = indicator
 
     if get(io, :compact, false)
         show(io, indicator)
     else
-        if !(state_tvd || positivity || spec_entropy || math_entropy)
+        if !(local_minmax || positivity || spec_entropy || math_entropy)
             setup = ["limiter" => "No limiter selected => pure DG method"]
         else
             setup = ["limiter" => ""]
-            if state_tvd
+            if local_minmax
                 setup = [
                     setup...,
-                    "" => "local maximum/minimum bounds for conservative variables $(indicator.variables_states)",
+                    "" => "local maximum/minimum bounds for conservative variables $(indicator.local_minmax_variables_cons)",
                 ]
             end
             if positivity
