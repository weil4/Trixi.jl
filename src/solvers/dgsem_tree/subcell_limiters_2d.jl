--- conflicted
+++ resolved
@@ -193,7 +193,6 @@
     return nothing
 end
 
-<<<<<<< HEAD
 @inline function calc_bounds_onesided!(var_minmax, minmax, typeminmax, variable, u, t,
                                        semi)
     mesh, equations, dg, cache = mesh_equations_solver_cache(semi)
@@ -345,12 +344,6 @@
 @inline function idp_local_minmax!(alpha, limiter, u, t, dt, semi, elements)
     mesh, _, _, _ = mesh_equations_solver_cache(semi)
 
-=======
-###############################################################################
-# Local minimum/maximum limiting
-
-@inline function idp_local_minmax!(alpha, limiter, u, t, dt, semi)
->>>>>>> 5ec5adee
     for variable in limiter.local_minmax_variables_cons
         idp_local_minmax!(alpha, limiter, u, t, dt, semi, mesh, elements, variable)
     end
@@ -535,7 +528,6 @@
     return nothing
 end
 
-<<<<<<< HEAD
 @inline function idp_math_entropy!(alpha, limiter, u, t, dt, semi,
                                    mesh::Union{StructuredMesh{2}, P4estMesh{2}},
                                    elements)
@@ -569,24 +561,14 @@
 
     # Conservative variables
     for variable in limiter.positivity_variables_cons
-        @trixi_timeit timer() "conservative variables" idp_positivity!(alpha, limiter,
-                                                                       u, dt, semi,
-                                                                       mesh, elements,
-                                                                       variable)
-=======
-###############################################################################
-# Global positivity limiting
-
-@inline function idp_positivity!(alpha, limiter, u, dt, semi)
-    # Conservative variables
-    for variable in limiter.positivity_variables_cons
         @trixi_timeit timer() "conservative variables" idp_positivity_conservative!(alpha,
                                                                                     limiter,
                                                                                     u,
                                                                                     dt,
                                                                                     semi,
+                                                                                    mesh,
+                                                                                    elements,
                                                                                     variable)
->>>>>>> 5ec5adee
     end
 
     # Nonlinear variables
@@ -595,11 +577,8 @@
                                                                               limiter,
                                                                               u, dt,
                                                                               semi,
-<<<<<<< HEAD
                                                                               mesh,
                                                                               elements,
-=======
->>>>>>> 5ec5adee
                                                                               variable)
     end
 
@@ -609,9 +588,8 @@
 ###############################################################################
 # Global positivity limiting of conservative variables
 
-<<<<<<< HEAD
-@inline function idp_positivity!(alpha, limiter, u, dt, semi, mesh::TreeMesh{2},
-                                 elements, variable)
+@inline function idp_positivity_conservative!(alpha, limiter, u, dt, semi,
+                                              mesh::TreeMesh{2}, elements, variable)
     _, _, dg, cache = mesh_equations_solver_cache(semi)
 
     (; variable_bounds) = limiter.cache.subcell_limiter_coefficients
@@ -628,9 +606,10 @@
     return nothing
 end
 
-@inline function idp_positivity!(alpha, limiter, u, dt, semi,
-                                 mesh::Union{StructuredMesh{2}, P4estMesh{2}},
-                                 elements, variable)
+@inline function idp_positivity_conservative!(alpha, limiter, u, dt, semi,
+                                              mesh::Union{StructuredMesh{2},
+                                                          P4estMesh{2}},
+                                              elements, variable)
     _, _, dg, cache = mesh_equations_solver_cache(semi)
 
     (; variable_bounds) = limiter.cache.subcell_limiter_coefficients
@@ -650,10 +629,6 @@
 # Function barrier to dispatch outer function by mesh type
 @inline function idp_positivity_inner!(alpha, inverse_jacobian, limiter, u, dt, dg,
                                        cache, variable, var_min, i, j, element)
-=======
-@inline function idp_positivity_conservative!(alpha, limiter, u, dt, semi, variable)
-    mesh, equations, dg, cache = mesh_equations_solver_cache(semi)
->>>>>>> 5ec5adee
     (; antidiffusive_flux1_L, antidiffusive_flux2_L, antidiffusive_flux1_R, antidiffusive_flux2_R) = cache.antidiffusive_fluxes
     (; inverse_weights) = dg.basis
     (; positivity_correction_factor) = limiter
@@ -783,179 +758,6 @@
     antidiffusive_flux = gamma_constant_newton * inverse_jacobian * inverse_weights[i] *
                          get_node_vars(antidiffusive_flux1_R, equations, dg, i, j,
                                        element)
-    newton_loop!(alpha, bound, u, i, j, element, equations, dt, limiter,
-                 antidiffusive_flux, variable, initial_check, final_check)
-
-    # positive xi direction
-    antidiffusive_flux = -gamma_constant_newton * inverse_jacobian *
-                         inverse_weights[i] *
-                         get_node_vars(antidiffusive_flux1_L, equations, dg, i + 1, j,
-                                       element)
-    newton_loop!(alpha, bound, u, i, j, element, equations, dt, limiter,
-                 antidiffusive_flux, variable, initial_check, final_check)
-
-    # negative eta direction
-    antidiffusive_flux = gamma_constant_newton * inverse_jacobian * inverse_weights[j] *
-                         get_node_vars(antidiffusive_flux2_R, equations, dg, i, j,
-                                       element)
-    newton_loop!(alpha, bound, u, i, j, element, equations, dt, limiter,
-                 antidiffusive_flux, variable, initial_check, final_check)
-
-    # positive eta direction
-    antidiffusive_flux = -gamma_constant_newton * inverse_jacobian *
-                         inverse_weights[j] *
-                         get_node_vars(antidiffusive_flux2_L, equations, dg, i, j + 1,
-                                       element)
-    newton_loop!(alpha, bound, u, i, j, element, equations, dt, limiter,
-                 antidiffusive_flux, variable, initial_check, final_check)
-
-    return nothing
-end
-
-@inline function newton_loop!(alpha, bound, u, i, j, element, equations, dt, limiter,
-                              antidiffusive_flux, variable, initial_check, final_check)
-    newton_reltol, newton_abstol = limiter.newton_tolerances
-
-    beta = 1 - alpha[i, j, element]
-
-    beta_L = 0 # alpha = 1
-    beta_R = beta # No higher beta (lower alpha) than the current one
-
-    u_curr = u + beta * dt * antidiffusive_flux
-
-    # If state is valid, perform initial check and return if correction is not needed
-    if is_valid_state(u_curr, equations)
-        as = goal_function(variable, bound, u_curr, equations)
-
-        initial_check(bound, as, newton_abstol) && return nothing
-    end
-
-    # Newton iterations
-    for iter in 1:(limiter.max_iterations_newton)
-        beta_old = beta
-
-        # If the state is valid, evaluate d(goal)/d(beta)
-        if is_valid_state(u_curr, equations)
-            dSdbeta = dgoal_function(variable, u_curr, dt, antidiffusive_flux,
-                                     equations)
-        else # Otherwise, perform a bisection step
-            dSdbeta = 0
-        end
-
-        if dSdbeta != 0
-            # Update beta with Newton's method
-            beta = beta - as / dSdbeta
-        end
-
-        # Check bounds
-        if (beta < beta_L) || (beta > beta_R) || (dSdbeta == 0) || isnan(beta)
-            # Out of bounds, do a bisection step
-            beta = 0.5 * (beta_L + beta_R)
-            # Get new u
-            u_curr = u + beta * dt * antidiffusive_flux
-
-            # If the state is invalid, finish bisection step without checking tolerance and iterate further
-            if !is_valid_state(u_curr, equations)
-                beta_R = beta
-                continue
-            end
-
-            # Check new beta for condition and update bounds
-            as = goal_function(variable, bound, u_curr, equations)
-            if initial_check(bound, as, newton_abstol)
-                # New beta fulfills condition
-                beta_L = beta
-            else
-                # New beta does not fulfill condition
-                beta_R = beta
-            end
-        else
-            # Get new u
-            u_curr = u + beta * dt * antidiffusive_flux
-
-            # If the state is invalid, redefine right bound without checking tolerance and iterate further
-            if !is_valid_state(u_curr, equations)
-                beta_R = beta
-                continue
-            end
-
-            # Evaluate goal function
-            as = goal_function(variable, bound, u_curr, equations)
-        end
-
-        # Check relative tolerance
-        if abs(beta_old - beta) <= newton_reltol
-            break
-        end
-
-        # Check absolute tolerance
-        if final_check(bound, as, newton_abstol)
-            break
-        end
-    end
-
-    new_alpha = 1 - beta
-    if alpha[i, j, element] > new_alpha + newton_abstol
-        error("Alpha is getting smaller. old: $(alpha[i, j, element]), new: $new_alpha")
-    else
-        alpha[i, j, element] = new_alpha
-    end
-
-    return nothing
-end
-
-<<<<<<< HEAD
-# Initial checks
-@inline function initial_check_entropy_spec(bound, goal, newton_abstol)
-    goal <= max(newton_abstol, abs(bound) * newton_abstol)
-end
-
-@inline function initial_check_entropy_math(bound, goal, newton_abstol)
-    goal >= -max(newton_abstol, abs(bound) * newton_abstol)
-end
-
-=======
-@inline function idp_positivity_nonlinear!(alpha, limiter, u, dt, semi, variable)
-    _, equations, dg, cache = mesh_equations_solver_cache(semi)
-    (; positivity_correction_factor) = limiter
-
-    (; variable_bounds) = limiter.cache.subcell_limiter_coefficients
-    var_min = variable_bounds[Symbol(string(variable), "_min")]
-
-    @threaded for element in eachelement(dg, semi.cache)
-        inverse_jacobian = cache.elements.inverse_jacobian[element]
-        for j in eachnode(dg), i in eachnode(dg)
-            # Compute bound
-            u_local = get_node_vars(u, equations, dg, i, j, element)
-            var = variable(u_local, equations)
-            if var < 0
-                error("Safe $variable is not safe. element=$element, node: $i $j, value=$var")
-            end
-            var_min[i, j, element] = positivity_correction_factor * var
-
-            # Perform Newton's bisection method to find new alpha
-            newton_loops_alpha!(alpha, var_min[i, j, element], u_local, i, j, element,
-                                variable, initial_check_nonnegative,
-                                final_check_nonnegative, inverse_jacobian,
-                                dt, equations, dg, cache, limiter)
-        end
-    end
-
-    return nothing
-end
-
-@inline function newton_loops_alpha!(alpha, bound, u, i, j, element, variable,
-                                     initial_check, final_check, inverse_jacobian, dt,
-                                     equations, dg, cache, limiter)
-    (; inverse_weights) = dg.basis
-    (; antidiffusive_flux1_L, antidiffusive_flux2_L, antidiffusive_flux1_R, antidiffusive_flux2_R) = cache.antidiffusive_fluxes
-
-    (; gamma_constant_newton) = limiter
-
-    # negative xi direction
-    antidiffusive_flux = gamma_constant_newton * inverse_jacobian * inverse_weights[i] *
-                         get_node_vars(antidiffusive_flux1_R, equations, dg, i, j,
-                                       element)
     newton_loop!(alpha, bound, u, i, j, element, variable, initial_check, final_check,
                  equations, dt, limiter, antidiffusive_flux)
 
@@ -1078,14 +880,20 @@
 end
 
 # Initial checks
->>>>>>> 5ec5adee
+@inline function initial_check_entropy_spec(bound, goal, newton_abstol)
+    goal <= max(newton_abstol, abs(bound) * newton_abstol)
+end
+
+@inline function initial_check_entropy_math(bound, goal, newton_abstol)
+    goal >= -max(newton_abstol, abs(bound) * newton_abstol)
+end
+
 @inline initial_check_nonnegative(bound, goal, newton_abstol) = goal <= 0
 
 # Goal and d(Goal)d(u) function
 @inline goal_function(variable, bound, u, equations) = bound - variable(u, equations)
 @inline function dgoal_function(variable, u, dt, antidiffusive_flux, equations)
-<<<<<<< HEAD
-    -dot(variable(u, equations, True()), dt * antidiffusive_flux)
+    -dot(variable_derivative(variable, u, equations), dt * antidiffusive_flux)
 end
 
 # Final check
@@ -1118,13 +926,4 @@
 
     return (; subcell_limiter_coefficients, container_bar_states, mcl_bounds_delta)
 end
-=======
-    -dot(variable_derivative(variable, u, equations), dt * antidiffusive_flux)
-end
-
-# Final checks
-@inline function final_check_nonnegative(bound, goal, newton_abstol)
-    (goal <= eps()) && (goal > -max(newton_abstol, abs(bound) * newton_abstol))
-end
->>>>>>> 5ec5adee
 end # @muladd