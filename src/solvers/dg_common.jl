--- conflicted
+++ resolved
@@ -1,9 +1,5 @@
-<<<<<<< HEAD
-function allocate_coefficients(mesh::Union{TreeMesh, CurvedMesh, UnstructuredQuadMesh, P4estMesh}, equations, dg::DG, cache)
-=======
 
 function allocate_coefficients(mesh::AbstractMesh, equations, dg::DG, cache)
->>>>>>> 84674be1
   # We must allocate a `Vector` in order to be able to `resize!` it (AMR).
   # cf. wrap_array
   zeros(eltype(cache.elements), nvariables(equations) * nnodes(dg)^ndims(mesh) * nelements(dg, cache))
@@ -74,29 +70,7 @@
 end
 
 
-<<<<<<< HEAD
-@inline function wrap_array(u_ode::AbstractVector, mesh::Union{TreeMesh{2},CurvedMesh{2},UnstructuredQuadMesh, P4estMesh{2}}, equations, dg::DG, cache)
-  @boundscheck begin
-    @assert length(u_ode) == nvariables(equations) * nnodes(dg)^ndims(mesh) * nelements(dg, cache)
-  end
-  # We would like to use
-  #   reshape(u_ode, (nvariables(equations), nnodes(dg), nnodes(dg), nelements(dg, cache)))
-  # but that results in
-  #   ERROR: LoadError: cannot resize array with shared data
-  # when we resize! `u_ode` during AMR.
-
-  # The following version is fast and allows us to `resize!(u_ode, ...)`.
-  # OBS! Remember to `GC.@preserve` temporaries such as copies of `u_ode`
-  #      and other stuff that is only used indirectly via `wrap_array` afterwards!
-  unsafe_wrap(Array{eltype(u_ode), ndims(mesh)+2}, pointer(u_ode),
-              (nvariables(equations), nnodes(dg), nnodes(dg), nelements(dg, cache)))
-end
-
-
-function compute_coefficients!(u, func, t, mesh::Union{TreeMesh{2},CurvedMesh{2},UnstructuredQuadMesh, P4estMesh{2}}, equations, dg::DG, cache)
-=======
 function compute_coefficients!(u, func, t, mesh::AbstractMesh{2}, equations, dg::DG, cache)
->>>>>>> 84674be1
 
   @threaded for element in eachelement(dg, cache)
     for j in eachnode(dg), i in eachnode(dg)
