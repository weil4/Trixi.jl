--- conflicted
+++ resolved
@@ -48,31 +48,21 @@
     for j in eachnode(dg), i in eachnode(dg)
       u_node = get_node_vars(u, equations, dg, i, j, element)
 
-<<<<<<< HEAD
-      flux1 = metric_terms[2, 2, i, j, element] * flux(u_node, 1, equations) -
-              metric_terms[1, 2, i, j, element] * flux(u_node, 2, equations)
-=======
-      # Scalar product of the flux vector with the first contravariant vector, 
+      # Scalar product of the flux vector with the first contravariant vector,
       # multiplied with the Jacobian
       v1 = scaled_contravariant_vector(1, i, j, element, metric_terms)
       flux1 = v1[1] * flux(u_node, 1, equations) + v1[2] * flux(u_node, 2, equations)
 
->>>>>>> fde15965
       for ii in eachnode(dg)
         integral_contribution = derivative_dhat[ii, i] * flux1
         add_to_node_vars!(du, integral_contribution, equations, dg, ii, j, element)
       end
 
-<<<<<<< HEAD
-      flux2 = -metric_terms[2, 1, i, j, element] * flux(u_node, 1, equations) +
-               metric_terms[1, 1, i, j, element] * flux(u_node, 2, equations)
-=======
-      # Scalar product of the flux vector with the second contravariant vector, 
+      # Scalar product of the flux vector with the second contravariant vector,
       # multiplied with the Jacobian
       v2 = scaled_contravariant_vector(2, i, j, element, metric_terms)
       flux2 = v2[1] * flux(u_node, 1, equations) + v2[2] * flux(u_node, 2, equations)
 
->>>>>>> fde15965
       for jj in eachnode(dg)
         integral_contribution = derivative_dhat[jj, j] * flux2
         add_to_node_vars!(du, integral_contribution, equations, dg, i, jj, element)
@@ -157,7 +147,7 @@
   @unpack surface_flux = dg
   @unpack surface_flux_values, metric_terms = cache.elements
   linear_indices = LinearIndices(size(mesh))
-  
+
   for cell_y in axes(mesh, 2)
     # Negative x-direction
     direction = 1
@@ -209,7 +199,7 @@
   @unpack surface_flux = dg
   @unpack surface_flux_values, metric_terms = cache.elements
   linear_indices = LinearIndices(size(mesh))
-  
+
   for cell_y in axes(mesh, 2)
     # Negative x-direction
     direction = 1
@@ -257,7 +247,7 @@
 
 
 @inline function calc_boundary_flux_by_direction!(surface_flux_values::AbstractArray{<:Any,4}, u, t, orientation,
-                                          boundary_condition::BoundaryConditionPeriodic, equations, mesh::CurvedMesh, 
+                                          boundary_condition::BoundaryConditionPeriodic, equations, mesh::CurvedMesh,
                                           dg::DG, cache, direction, node_indices, surface_node_indices, element)
   @assert isperiodic(mesh, orientation)
 end
