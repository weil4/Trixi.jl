# By default, Julia/LLVM does not use fused multiply-add operations (FMAs).
# Since these FMAs can increase the performance of many numerical algorithms,
# we need to opt-in explicitly.
# See https://ranocha.de/blog/Optimizing_EC_Trixi for further details.
@muladd begin
#! format: noindent

abstract type AbstractVolumeIntegral end

function get_element_variables!(element_variables, u, mesh, equations,
                                volume_integral::AbstractVolumeIntegral, dg, cache)
    nothing
end

function get_node_variables!(node_variables, mesh, equations,
                             volume_integral::AbstractVolumeIntegral, dg, cache)
    nothing
end

"""
    VolumeIntegralStrongForm()

The classical strong form volume integral type for FD/DG methods.
"""
struct VolumeIntegralStrongForm <: AbstractVolumeIntegral end

"""
    VolumeIntegralWeakForm()

The classical weak form volume integral type for DG methods as explained in
standard textbooks.

## References

- Kopriva (2009)
  Implementing Spectral Methods for Partial Differential Equations:
  Algorithms for Scientists and Engineers
  [doi: 10.1007/978-90-481-2261-5](https://doi.org/10.1007/978-90-481-2261-5)
- Hesthaven, Warburton (2007)
  Nodal Discontinuous Galerkin Methods: Algorithms, Analysis, and
  Applications
  [doi: 10.1007/978-0-387-72067-8](https://doi.org/10.1007/978-0-387-72067-8)
"""
struct VolumeIntegralWeakForm <: AbstractVolumeIntegral end

create_cache(mesh, equations, ::VolumeIntegralWeakForm, dg, uEltype) = NamedTuple()

"""
    VolumeIntegralFluxDifferencing(volume_flux)

Volume integral type for DG methods based on SBP operators and flux differencing
using a symmetric two-point `volume_flux`. This `volume_flux` needs to satisfy
the interface of numerical fluxes in Trixi.jl.

## References

- LeFloch, Mercier, Rohde (2002)
  Fully Discrete, Entropy Conservative Schemes of Arbitrary Order
  [doi: 10.1137/S003614290240069X](https://doi.org/10.1137/S003614290240069X)
- Fisher, Carpenter (2013)
  High-order entropy stable finite difference schemes for nonlinear
  conservation laws: Finite domains
  [doi: 10.1016/j.jcp.2013.06.014](https://doi.org/10.1016/j.jcp.2013.06.014)
- Hendrik Ranocha (2017)
  Comparison of Some Entropy Conservative Numerical Fluxes for the Euler Equations
  [arXiv: 1701.02264](https://arxiv.org/abs/1701.02264)
  [doi: 10.1007/s10915-017-0618-1](https://doi.org/10.1007/s10915-017-0618-1)
- Chen, Shu (2017)
  Entropy stable high order discontinuous Galerkin methods with suitable
  quadrature rules for hyperbolic conservation laws
  [doi: 10.1016/j.jcp.2017.05.025](https://doi.org/10.1016/j.jcp.2017.05.025)
"""
struct VolumeIntegralFluxDifferencing{VolumeFlux} <: AbstractVolumeIntegral
    volume_flux::VolumeFlux
end

function Base.show(io::IO, ::MIME"text/plain", integral::VolumeIntegralFluxDifferencing)
    @nospecialize integral # reduce precompilation time

    if get(io, :compact, false)
        show(io, integral)
    else
        setup = [
            "volume flux" => integral.volume_flux,
        ]
        summary_box(io, "VolumeIntegralFluxDifferencing", setup)
    end
end

"""
    VolumeIntegralShockCapturingHG(indicator; volume_flux_dg=flux_central,
                                              volume_flux_fv=flux_lax_friedrichs)

Shock-capturing volume integral type for DG methods using a convex blending of
the finite volume method with numerical flux `volume_flux_fv` and the
[`VolumeIntegralFluxDifferencing`](@ref) with volume flux `volume_flux_dg`.
The amount of blending is determined by the `indicator`, e.g.,
[`IndicatorHennemannGassner`](@ref).

## References

- Hennemann, Gassner (2020)
  "A provably entropy stable subcell shock capturing approach for high order split form DG"
  [arXiv: 2008.12044](https://arxiv.org/abs/2008.12044)
"""
struct VolumeIntegralShockCapturingHG{VolumeFluxDG, VolumeFluxFV, Indicator} <:
       AbstractVolumeIntegral
    volume_flux_dg::VolumeFluxDG # symmetric, e.g. split-form or entropy-conservative
    volume_flux_fv::VolumeFluxFV # non-symmetric in general, e.g. entropy-dissipative
    indicator::Indicator
end

function VolumeIntegralShockCapturingHG(indicator; volume_flux_dg = flux_central,
                                        volume_flux_fv = flux_lax_friedrichs)
    VolumeIntegralShockCapturingHG{typeof(volume_flux_dg), typeof(volume_flux_fv),
                                   typeof(indicator)}(volume_flux_dg, volume_flux_fv,
                                                      indicator)
end

function Base.show(io::IO, mime::MIME"text/plain",
                   integral::VolumeIntegralShockCapturingHG)
    @nospecialize integral # reduce precompilation time

    if get(io, :compact, false)
        show(io, integral)
    else
        summary_header(io, "VolumeIntegralShockCapturingHG")
        summary_line(io, "volume flux DG", integral.volume_flux_dg)
        summary_line(io, "volume flux FV", integral.volume_flux_fv)
        summary_line(io, "indicator", integral.indicator |> typeof |> nameof)
        show(increment_indent(io), mime, integral.indicator)
        summary_footer(io)
    end
end

function get_element_variables!(element_variables, u, mesh, equations,
                                volume_integral::VolumeIntegralShockCapturingHG, dg,
                                cache)
    # call the indicator to get up-to-date values for IO
    volume_integral.indicator(u, mesh, equations, dg, cache)
    get_element_variables!(element_variables, volume_integral.indicator,
                           volume_integral)
end

"""
    VolumeIntegralPureLGLFiniteVolume(volume_flux_fv)

A volume integral that only uses the subcell finite volume schemes of the
[`VolumeIntegralShockCapturingHG`](@ref).

This gives a formally O(1)-accurate finite volume scheme on an LGL-type subcell
mesh (LGL = Legendre-Gauss-Lobatto).

!!! warning "Experimental implementation"
    This is an experimental feature and may change in future releases.

## References

- Hennemann, Gassner (2020)
  "A provably entropy stable subcell shock capturing approach for high order split form DG"
  [arXiv: 2008.12044](https://arxiv.org/abs/2008.12044)
"""
struct VolumeIntegralPureLGLFiniteVolume{VolumeFluxFV} <: AbstractVolumeIntegral
    volume_flux_fv::VolumeFluxFV # non-symmetric in general, e.g. entropy-dissipative
end
# TODO: Figure out if this can also be used for Gauss nodes, not just LGL, and adjust the name accordingly

function Base.show(io::IO, ::MIME"text/plain",
                   integral::VolumeIntegralPureLGLFiniteVolume)
    @nospecialize integral # reduce precompilation time

    if get(io, :compact, false)
        show(io, integral)
    else
        setup = [
            "FV flux" => integral.volume_flux_fv,
        ]
        summary_box(io, "VolumeIntegralPureLGLFiniteVolume", setup)
    end
end

"""
    VolumeIntegralSubcellLimiting(limiter;
                                  volume_flux_dg, volume_flux_fv)

A subcell limiting volume integral type for DG methods based on subcell blending approaches
with a low-order FV method. Used with the limiters [`SubcellLimiterIDP`](@ref) and
[`SubcellLimiterMCL`](@ref).

!!! warning "Experimental implementation"
    This is an experimental feature and may change in future releases.
"""
struct VolumeIntegralSubcellLimiting{VolumeFluxDG, VolumeFluxFV, Limiter} <:
       AbstractVolumeIntegral
    volume_flux_dg::VolumeFluxDG
    volume_flux_fv::VolumeFluxFV
    limiter::Limiter
end

function VolumeIntegralSubcellLimiting(limiter; volume_flux_dg,
                                       volume_flux_fv)
    VolumeIntegralSubcellLimiting{typeof(volume_flux_dg), typeof(volume_flux_fv),
                                  typeof(limiter)}(volume_flux_dg, volume_flux_fv,
                                                   limiter)
end

function Base.show(io::IO, mime::MIME"text/plain",
                   integral::VolumeIntegralSubcellLimiting)
    @nospecialize integral # reduce precompilation time

    if get(io, :compact, false)
        show(io, integral)
    else
        summary_header(io, "VolumeIntegralSubcellLimiting")
        summary_line(io, "volume flux DG", integral.volume_flux_dg)
        summary_line(io, "volume flux FV", integral.volume_flux_fv)
        summary_line(io, "limiter", integral.limiter |> typeof |> nameof)
        show(increment_indent(io), mime, integral.limiter)
        summary_footer(io)
    end
end

<<<<<<< HEAD
function get_element_variables!(element_variables, u, mesh, equations,
                                volume_integral::VolumeIntegralSubcellLimiting, dg,
                                cache)
    if volume_integral.limiter.smoothness_indicator
        # call the element-wise limiter to get up-to-date values for IO
        volume_integral.limiter.IndicatorHG(u, mesh, equations, dg, cache)
        get_element_variables!(element_variables, volume_integral.limiter,
                               volume_integral)
    end
end

function get_node_variables!(node_variables, mesh, equations,
                             volume_integral::VolumeIntegralSubcellLimiting, dg, cache)
=======
function get_node_variables!(node_variables, mesh, equations,
                             volume_integral::VolumeIntegralSubcellLimiting, dg, cache)
    # While for the element-wise limiting with `VolumeIntegralShockCapturingHG` the indicator is
    # called here to get up-to-date values for IO, this is not easily possible in this case
    # because the calculation is very integrated into the method.
    # See also https://github.com/trixi-framework/Trixi.jl/pull/1611#discussion_r1334553206.
    # Therefore, the coefficients at `t=t^{n-1}` are saved. Thus, the coefficients of the first
    # stored solution (initial condition) are not yet defined and were manually set to `NaN`.
>>>>>>> fc00ac1b
    get_node_variables!(node_variables, volume_integral.limiter, volume_integral,
                        equations)
end

# TODO: FD. Should this definition live in a different file because it is
# not strictly a DG method?
"""
    VolumeIntegralUpwind(splitting)

Specialized volume integral for finite difference summation-by-parts (FDSBP)
solvers. Can be used together with the upwind SBP operators of Mattsson (2017)
implemented in SummationByPartsOperators.jl. The `splitting` controls the
discretization.

See also [`splitting_steger_warming`](@ref), [`splitting_lax_friedrichs`](@ref),
[`splitting_vanleer_haenel`](@ref).

## References

- Mattsson (2017)
  Diagonal-norm upwind SBP operators
  [doi: 10.1016/j.jcp.2017.01.042](https://doi.org/10.1016/j.jcp.2017.01.042)

!!! warning "Experimental implementation (upwind SBP)"
    This is an experimental feature and may change in future releases.
"""
struct VolumeIntegralUpwind{FluxSplitting} <: AbstractVolumeIntegral
    splitting::FluxSplitting
end

function Base.show(io::IO, ::MIME"text/plain", integral::VolumeIntegralUpwind)
    @nospecialize integral # reduce precompilation time

    if get(io, :compact, false)
        show(io, integral)
    else
        setup = [
            "flux splitting" => integral.splitting,
        ]
        summary_box(io, "VolumeIntegralUpwind", setup)
    end
end

abstract type AbstractSurfaceIntegral end

"""
    SurfaceIntegralWeakForm(surface_flux=flux_central)

The classical weak form surface integral type for DG methods as explained in standard
textbooks.

See also [`VolumeIntegralWeakForm`](@ref).

## References

- Kopriva (2009)
  Implementing Spectral Methods for Partial Differential Equations:
  Algorithms for Scientists and Engineers
  [doi: 10.1007/978-90-481-2261-5](https://doi.org/10.1007/978-90-481-2261-5)
- Hesthaven, Warburton (2007)
  Nodal Discontinuous Galerkin Methods: Algorithms, Analysis, and
  Applications
  [doi: 10.1007/978-0-387-72067-8](https://doi.org/10.1007/978-0-387-72067-8)
"""
struct SurfaceIntegralWeakForm{SurfaceFlux} <: AbstractSurfaceIntegral
    surface_flux::SurfaceFlux
end

SurfaceIntegralWeakForm() = SurfaceIntegralWeakForm(flux_central)

function Base.show(io::IO, ::MIME"text/plain", integral::SurfaceIntegralWeakForm)
    @nospecialize integral # reduce precompilation time

    if get(io, :compact, false)
        show(io, integral)
    else
        setup = [
            "surface flux" => integral.surface_flux,
        ]
        summary_box(io, "SurfaceIntegralWeakForm", setup)
    end
end

"""
    SurfaceIntegralStrongForm(surface_flux=flux_central)

The classical strong form surface integral type for FD/DG methods.

See also [`VolumeIntegralStrongForm`](@ref).
"""
struct SurfaceIntegralStrongForm{SurfaceFlux} <: AbstractSurfaceIntegral
    surface_flux::SurfaceFlux
end

SurfaceIntegralStrongForm() = SurfaceIntegralStrongForm(flux_central)

function Base.show(io::IO, ::MIME"text/plain", integral::SurfaceIntegralStrongForm)
    @nospecialize integral # reduce precompilation time

    if get(io, :compact, false)
        show(io, integral)
    else
        setup = [
            "surface flux" => integral.surface_flux,
        ]
        summary_box(io, "SurfaceIntegralStrongForm", setup)
    end
end

# TODO: FD. Should this definition live in a different file because it is
# not strictly a DG method?
"""
    SurfaceIntegralUpwind(splitting)

Couple elements with upwind simultaneous approximation terms (SATs)
that use a particular flux `splitting`, e.g.,
[`splitting_steger_warming`](@ref).

See also [`VolumeIntegralUpwind`](@ref).

!!! warning "Experimental implementation (upwind SBP)"
    This is an experimental feature and may change in future releases.
"""
struct SurfaceIntegralUpwind{FluxSplitting} <: AbstractSurfaceIntegral
    splitting::FluxSplitting
end

function Base.show(io::IO, ::MIME"text/plain", integral::SurfaceIntegralUpwind)
    @nospecialize integral # reduce precompilation time

    if get(io, :compact, false)
        show(io, integral)
    else
        setup = [
            "flux splitting" => integral.splitting,
        ]
        summary_box(io, "SurfaceIntegralUpwind", setup)
    end
end

"""
    DG(; basis, mortar, surface_integral, volume_integral)

Create a discontinuous Galerkin method.
If [`basis isa LobattoLegendreBasis`](@ref LobattoLegendreBasis),
this creates a [`DGSEM`](@ref).
"""
struct DG{Basis, Mortar, SurfaceIntegral, VolumeIntegral}
    basis::Basis
    mortar::Mortar
    surface_integral::SurfaceIntegral
    volume_integral::VolumeIntegral
end

function Base.show(io::IO, dg::DG)
    @nospecialize dg # reduce precompilation time

    print(io, "DG{", real(dg), "}(")
    print(io, dg.basis)
    print(io, ", ", dg.mortar)
    print(io, ", ", dg.surface_integral)
    print(io, ", ", dg.volume_integral)
    print(io, ")")
end

function Base.show(io::IO, mime::MIME"text/plain", dg::DG)
    @nospecialize dg # reduce precompilation time

    if get(io, :compact, false)
        show(io, dg)
    else
        summary_header(io, "DG{" * string(real(dg)) * "}")
        summary_line(io, "basis", dg.basis)
        summary_line(io, "mortar", dg.mortar)
        summary_line(io, "surface integral", dg.surface_integral |> typeof |> nameof)
        show(increment_indent(io), mime, dg.surface_integral)
        summary_line(io, "volume integral", dg.volume_integral |> typeof |> nameof)
        if !(dg.volume_integral isa VolumeIntegralWeakForm)
            show(increment_indent(io), mime, dg.volume_integral)
        end
        summary_footer(io)
    end
end

Base.summary(io::IO, dg::DG) = print(io, "DG(" * summary(dg.basis) * ")")

@inline Base.real(dg::DG) = real(dg.basis)

function get_element_variables!(element_variables, u, mesh, equations, dg::DG, cache)
    get_element_variables!(element_variables, u, mesh, equations, dg.volume_integral,
                           dg, cache)
end

function get_node_variables!(node_variables, mesh, equations, dg::DG, cache)
    get_node_variables!(node_variables, mesh, equations, dg.volume_integral, dg, cache)
end

const MeshesDGSEM = Union{TreeMesh, StructuredMesh, UnstructuredMesh2D, P4estMesh,
                          T8codeMesh}

@inline function ndofs(mesh::MeshesDGSEM, dg::DG, cache)
    nelements(cache.elements) * nnodes(dg)^ndims(mesh)
end

# TODO: Taal performance, 1:nnodes(dg) vs. Base.OneTo(nnodes(dg)) vs. SOneTo(nnodes(dg)) for DGSEM
"""
    eachnode(dg::DG)

Return an iterator over the indices that specify the location in relevant data structures
for the nodes in `dg`.
In particular, not the nodes themselves are returned.
"""
@inline eachnode(dg::DG) = Base.OneTo(nnodes(dg))
@inline nnodes(dg::DG) = nnodes(dg.basis)

# This is used in some more general analysis code and needs to dispatch on the
# `mesh` for some combinations of mesh/solver.
@inline nelements(mesh, dg::DG, cache) = nelements(dg, cache)
@inline function ndofsglobal(mesh, dg::DG, cache)
    nelementsglobal(dg, cache) * nnodes(dg)^ndims(mesh)
end

"""
    eachelement(dg::DG, cache)

Return an iterator over the indices that specify the location in relevant data structures
for the elements in `cache`.
In particular, not the elements themselves are returned.
"""
@inline eachelement(dg::DG, cache) = Base.OneTo(nelements(dg, cache))

"""
    eachinterface(dg::DG, cache)

Return an iterator over the indices that specify the location in relevant data structures
for the interfaces in `cache`.
In particular, not the interfaces themselves are returned.
"""
@inline eachinterface(dg::DG, cache) = Base.OneTo(ninterfaces(dg, cache))

"""
    eachboundary(dg::DG, cache)

Return an iterator over the indices that specify the location in relevant data structures
for the boundaries in `cache`.
In particular, not the boundaries themselves are returned.
"""
@inline eachboundary(dg::DG, cache) = Base.OneTo(nboundaries(dg, cache))

"""
    eachmortar(dg::DG, cache)

Return an iterator over the indices that specify the location in relevant data structures
for the mortars in `cache`.
In particular, not the mortars themselves are returned.
"""
@inline eachmortar(dg::DG, cache) = Base.OneTo(nmortars(dg, cache))

"""
    eachmpiinterface(dg::DG, cache)

Return an iterator over the indices that specify the location in relevant data structures
for the MPI interfaces in `cache`.
In particular, not the interfaces themselves are returned.
"""
@inline eachmpiinterface(dg::DG, cache) = Base.OneTo(nmpiinterfaces(dg, cache))

"""
    eachmpimortar(dg::DG, cache)

Return an iterator over the indices that specify the location in relevant data structures
for the MPI mortars in `cache`.
In particular, not the mortars themselves are returned.
"""
@inline eachmpimortar(dg::DG, cache) = Base.OneTo(nmpimortars(dg, cache))

@inline nelements(dg::DG, cache) = nelements(cache.elements)
@inline function nelementsglobal(dg::DG, cache)
    mpi_isparallel() ? cache.mpi_cache.n_elements_global : nelements(dg, cache)
end
@inline ninterfaces(dg::DG, cache) = ninterfaces(cache.interfaces)
@inline nboundaries(dg::DG, cache) = nboundaries(cache.boundaries)
@inline nmortars(dg::DG, cache) = nmortars(cache.mortars)
@inline nmpiinterfaces(dg::DG, cache) = nmpiinterfaces(cache.mpi_interfaces)
@inline nmpimortars(dg::DG, cache) = nmpimortars(cache.mpi_mortars)

# The following functions assume an array-of-structs memory layout
# We would like to experiment with different memory layout choices
# in the future, see
# - https://github.com/trixi-framework/Trixi.jl/issues/88
# - https://github.com/trixi-framework/Trixi.jl/issues/87
# - https://github.com/trixi-framework/Trixi.jl/issues/86
@inline function get_node_coords(x, equations, solver::DG, indices...)
    SVector(ntuple(@inline(idx->x[idx, indices...]), Val(ndims(equations))))
end

@inline function get_node_vars(u, equations, solver::DG, indices...)
    # There is a cut-off at `n == 10` inside of the method
    # `ntuple(f::F, n::Integer) where F` in Base at ntuple.jl:17
    # in Julia `v1.5`, leading to type instabilities if
    # more than ten variables are used. That's why we use
    # `Val(...)` below.
    # We use `@inline` to make sure that the `getindex` calls are
    # really inlined, which might be the default choice of the Julia
    # compiler for standard `Array`s but not necessarily for more
    # advanced array types such as `PtrArray`s, cf.
    # https://github.com/JuliaSIMD/VectorizationBase.jl/issues/55
    SVector(ntuple(@inline(v->u[v, indices...]), Val(nvariables(equations))))
end

@inline function get_surface_node_vars(u, equations, solver::DG, indices...)
    # There is a cut-off at `n == 10` inside of the method
    # `ntuple(f::F, n::Integer) where F` in Base at ntuple.jl:17
    # in Julia `v1.5`, leading to type instabilities if
    # more than ten variables are used. That's why we use
    # `Val(...)` below.
    u_ll = SVector(ntuple(@inline(v->u[1, v, indices...]), Val(nvariables(equations))))
    u_rr = SVector(ntuple(@inline(v->u[2, v, indices...]), Val(nvariables(equations))))
    return u_ll, u_rr
end

@inline function set_node_vars!(u, u_node, equations, solver::DG, indices...)
    for v in eachvariable(equations)
        u[v, indices...] = u_node[v]
    end
    return nothing
end

@inline function add_to_node_vars!(u, u_node, equations, solver::DG, indices...)
    for v in eachvariable(equations)
        u[v, indices...] += u_node[v]
    end
    return nothing
end

# Use this function instead of `add_to_node_vars` to speed up
# multiply-and-add-to-node-vars operations
# See https://github.com/trixi-framework/Trixi.jl/pull/643
@inline function multiply_add_to_node_vars!(u, factor, u_node, equations, solver::DG,
                                            indices...)
    for v in eachvariable(equations)
        u[v, indices...] = u[v, indices...] + factor * u_node[v]
    end
    return nothing
end

# Used for analyze_solution
SolutionAnalyzer(dg::DG; kwargs...) = SolutionAnalyzer(dg.basis; kwargs...)

AdaptorAMR(mesh, dg::DG) = AdaptorL2(dg.basis)

# General structs for discretizations based on the basic principle of
# DGSEM (discontinuous Galerkin spectral element method)
include("dgsem/dgsem.jl")

# Finite difference methods using summation by parts (SBP) operators
# These methods are very similar to DG methods since they also impose interface
# and boundary conditions weakly. Thus, these methods can re-use a lot of
# functionality implemented for DGSEM.
include("fdsbp_tree/fdsbp.jl")

function allocate_coefficients(mesh::AbstractMesh, equations, dg::DG, cache)
    # We must allocate a `Vector` in order to be able to `resize!` it (AMR).
    # cf. wrap_array
    zeros(eltype(cache.elements),
          nvariables(equations) * nnodes(dg)^ndims(mesh) * nelements(dg, cache))
end

@inline function wrap_array(u_ode::AbstractVector, mesh::AbstractMesh, equations,
                            dg::DGSEM, cache)
    @boundscheck begin
        @assert length(u_ode) ==
                nvariables(equations) * nnodes(dg)^ndims(mesh) * nelements(dg, cache)
    end
    # We would like to use
    #     reshape(u_ode, (nvariables(equations), ntuple(_ -> nnodes(dg), ndims(mesh))..., nelements(dg, cache)))
    # but that results in
    #     ERROR: LoadError: cannot resize array with shared data
    # when we resize! `u_ode` during AMR.
    #
    # !!! danger "Segfaults"
    #     Remember to `GC.@preserve` temporaries such as copies of `u_ode`
    #     and other stuff that is only used indirectly via `wrap_array` afterwards!

    # Currently, there are problems when AD is used with `PtrArray`s in broadcasts
    # since LoopVectorization does not support `ForwardDiff.Dual`s. Hence, we use
    # optimized `PtrArray`s whenever possible and fall back to plain `Array`s
    # otherwise.
    if LoopVectorization.check_args(u_ode)
        # This version using `PtrArray`s from StrideArrays.jl is very fast and
        # does not result in allocations.
        #
        # !!! danger "Heisenbug"
        #     Do not use this code when `@threaded` uses `Threads.@threads`. There is
        #     a very strange Heisenbug that makes some parts very slow *sometimes*.
        #     In fact, everything can be fast and fine for many cases but some parts
        #     of the RHS evaluation can take *exactly* (!) five seconds randomly...
        #     Hence, this version should only be used when `@threaded` is based on
        #     `@batch` from Polyester.jl or something similar. Using Polyester.jl
        #     is probably the best option since everything will be handed over to
        #     Chris Elrod, one of the best performance software engineers for Julia.
        PtrArray(pointer(u_ode),
                 (StaticInt(nvariables(equations)),
                  ntuple(_ -> StaticInt(nnodes(dg)), ndims(mesh))...,
                  nelements(dg, cache)))
        #  (nvariables(equations), ntuple(_ -> nnodes(dg), ndims(mesh))..., nelements(dg, cache)))
    else
        # The following version is reasonably fast and allows us to `resize!(u_ode, ...)`.
        unsafe_wrap(Array{eltype(u_ode), ndims(mesh) + 2}, pointer(u_ode),
                    (nvariables(equations), ntuple(_ -> nnodes(dg), ndims(mesh))...,
                     nelements(dg, cache)))
    end
end

# Finite difference summation by parts (FDSBP) methods
@inline function wrap_array(u_ode::AbstractVector, mesh::AbstractMesh, equations,
                            dg::FDSBP, cache)
    @boundscheck begin
        @assert length(u_ode) ==
                nvariables(equations) * nnodes(dg)^ndims(mesh) * nelements(dg, cache)
    end
    # See comments on the DGSEM version above
    if LoopVectorization.check_args(u_ode)
        # Here, we do not specialize on the number of nodes using `StaticInt` since
        # - it will not be type stable (SBP operators just store it as a runtime value)
        # - FD methods tend to use high node counts
        PtrArray(pointer(u_ode),
                 (StaticInt(nvariables(equations)),
                  ntuple(_ -> nnodes(dg), ndims(mesh))..., nelements(dg, cache)))
    else
        # The following version is reasonably fast and allows us to `resize!(u_ode, ...)`.
        unsafe_wrap(Array{eltype(u_ode), ndims(mesh) + 2}, pointer(u_ode),
                    (nvariables(equations), ntuple(_ -> nnodes(dg), ndims(mesh))...,
                     nelements(dg, cache)))
    end
end

# General fallback
@inline function wrap_array(u_ode::AbstractVector, mesh::AbstractMesh, equations,
                            dg::DG, cache)
    wrap_array_native(u_ode, mesh, equations, dg, cache)
end

# Like `wrap_array`, but guarantees to return a plain `Array`, which can be better
# for interfacing with external C libraries (MPI, HDF5, visualization),
# writing solution files etc.
@inline function wrap_array_native(u_ode::AbstractVector, mesh::AbstractMesh, equations,
                                   dg::DG, cache)
    @boundscheck begin
        @assert length(u_ode) ==
                nvariables(equations) * nnodes(dg)^ndims(mesh) * nelements(dg, cache)
    end
    unsafe_wrap(Array{eltype(u_ode), ndims(mesh) + 2}, pointer(u_ode),
                (nvariables(equations), ntuple(_ -> nnodes(dg), ndims(mesh))...,
                 nelements(dg, cache)))
end

function compute_coefficients!(u, func, t, mesh::AbstractMesh{1}, equations, dg::DG,
                               cache)
    @threaded for element in eachelement(dg, cache)
        for i in eachnode(dg)
            x_node = get_node_coords(cache.elements.node_coordinates, equations, dg, i,
                                     element)
            # Changing the node positions passed to the initial condition by the minimum
            # amount possible with the current type of floating point numbers allows setting
            # discontinuous initial data in a simple way. In particular, a check like `if x < x_jump`
            # works if the jump location `x_jump` is at the position of an interface.
            if i == 1
                x_node = SVector(nextfloat(x_node[1]))
            elseif i == nnodes(dg)
                x_node = SVector(prevfloat(x_node[1]))
            end
            u_node = func(x_node, t, equations)
            set_node_vars!(u, u_node, equations, dg, i, element)
        end
    end
end

function compute_coefficients!(u, func, t, mesh::AbstractMesh{2}, equations, dg::DG,
                               cache)
    @threaded for element in eachelement(dg, cache)
        for j in eachnode(dg), i in eachnode(dg)
            x_node = get_node_coords(cache.elements.node_coordinates, equations, dg, i,
                                     j, element)
            u_node = func(x_node, t, equations)
            set_node_vars!(u, u_node, equations, dg, i, j, element)
        end
    end
end

function compute_coefficients!(u, func, t, mesh::AbstractMesh{3}, equations, dg::DG,
                               cache)
    @threaded for element in eachelement(dg, cache)
        for k in eachnode(dg), j in eachnode(dg), i in eachnode(dg)
            x_node = get_node_coords(cache.elements.node_coordinates, equations, dg, i,
                                     j, k, element)
            u_node = func(x_node, t, equations)
            set_node_vars!(u, u_node, equations, dg, i, j, k, element)
        end
    end
end

# Discretizations specific to each mesh type of Trixi.jl
# If some functionality is shared by multiple combinations of meshes/solvers,
# it is defined in the directory of the most basic mesh and solver type.
# The most basic solver type in Trixi.jl is DGSEM (historic reasons and background
# of the main contributors).
# We consider the `TreeMesh` to be the most basic mesh type since it is Cartesian
# and was the first mesh in Trixi.jl. The order of the other mesh types is the same
# as the include order below.
include("dgsem_tree/dg.jl")
include("dgsem_structured/dg.jl")
include("dgsem_unstructured/dg.jl")
include("dgsem_p4est/dg.jl")
include("dgsem_t8code/dg.jl")
end # @muladd<|MERGE_RESOLUTION|>--- conflicted
+++ resolved
@@ -220,7 +220,6 @@
     end
 end
 
-<<<<<<< HEAD
 function get_element_variables!(element_variables, u, mesh, equations,
                                 volume_integral::VolumeIntegralSubcellLimiting, dg,
                                 cache)
@@ -234,16 +233,12 @@
 
 function get_node_variables!(node_variables, mesh, equations,
                              volume_integral::VolumeIntegralSubcellLimiting, dg, cache)
-=======
-function get_node_variables!(node_variables, mesh, equations,
-                             volume_integral::VolumeIntegralSubcellLimiting, dg, cache)
     # While for the element-wise limiting with `VolumeIntegralShockCapturingHG` the indicator is
     # called here to get up-to-date values for IO, this is not easily possible in this case
     # because the calculation is very integrated into the method.
     # See also https://github.com/trixi-framework/Trixi.jl/pull/1611#discussion_r1334553206.
     # Therefore, the coefficients at `t=t^{n-1}` are saved. Thus, the coefficients of the first
     # stored solution (initial condition) are not yet defined and were manually set to `NaN`.
->>>>>>> fc00ac1b
     get_node_variables!(node_variables, volume_integral.limiter, volume_integral,
                         equations)
 end
