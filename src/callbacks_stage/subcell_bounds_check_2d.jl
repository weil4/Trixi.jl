--- conflicted
+++ resolved
@@ -44,27 +44,29 @@
     end
     if spec_entropy
         key = :spec_entropy_min
-        deviation = idp_bounds_delta[key]
-        for element in eachelement(solver, cache), j in eachnode(solver),
-            i in eachnode(solver)
-
-            s = entropy_spec(get_node_vars(u, equations, solver, i, j, element),
-                             equations)
-            deviation[1] = max(deviation[1], variable_bounds[key][i, j, element] - s)
-        end
-        deviation[2] = max(deviation[2], deviation[1])
+        deviation_threaded = idp_bounds_delta_local[key]
+        @threaded for element in eachelement(solver, cache)
+            deviation = deviation_threaded[stride_size * Threads.threadid()]
+            for j in eachnode(solver), i in eachnode(solver)
+                s = entropy_spec(get_node_vars(u, equations, solver, i, j, element),
+                                 equations)
+                deviation = max(deviation, variable_bounds[key][i, j, element] - s)
+            end
+            deviation_threaded[stride_size * Threads.threadid()] = deviation
+        end
     end
     if math_entropy
         key = :math_entropy_max
-        deviation = idp_bounds_delta[key]
-        for element in eachelement(solver, cache), j in eachnode(solver),
-            i in eachnode(solver)
-
-            s = entropy_math(get_node_vars(u, equations, solver, i, j, element),
-                             equations)
-            deviation[1] = max(deviation[1], s - variable_bounds[key][i, j, element])
-        end
-        deviation[2] = max(deviation[2], deviation[1])
+        deviation_threaded = idp_bounds_delta_local[key]
+        @threaded for element in eachelement(solver, cache)
+            deviation = deviation_threaded[stride_size * Threads.threadid()]
+            for j in eachnode(solver), i in eachnode(solver)
+                s = entropy_math(get_node_vars(u, equations, solver, i, j, element),
+                                 equations)
+                deviation = max(deviation, s - variable_bounds[key][i, j, element])
+            end
+            deviation_threaded[stride_size * Threads.threadid()] = deviation
+        end
     end
     if positivity
         for v in limiter.positivity_variables_cons
@@ -85,26 +87,38 @@
         end
         for variable in limiter.positivity_variables_nonlinear
             key = Symbol(string(variable), "_min")
-            deviation = idp_bounds_delta[key]
-            for element in eachelement(solver, cache), j in eachnode(solver),
-                i in eachnode(solver)
-
-                var = variable(get_node_vars(u, equations, solver, i, j, element),
-                               equations)
-                deviation[1] = max(deviation[1],
-                                   variable_bounds[key][i, j, element] - var)
-            end
-            deviation[2] = max(deviation[2], deviation[1])
-        end
+            deviation_threaded = idp_bounds_delta_local[key]
+            @threaded for element in eachelement(solver, cache)
+                deviation = deviation_threaded[stride_size * Threads.threadid()]
+                for j in eachnode(solver), i in eachnode(solver)
+                    var = variable(get_node_vars(u, equations, solver, i, j, element),
+                                   equations)
+                    deviation = max(deviation,
+                                    variable_bounds[key][i, j, element] - var)
+                end
+                deviation_threaded[stride_size * Threads.threadid()] = deviation
+            end
+        end
+    end
+
+    for (key, _) in idp_bounds_delta_local
+        # Calculate maximum deviations of all threads
+        idp_bounds_delta_local[key][stride_size] = maximum(idp_bounds_delta_local[key][stride_size * i]
+                                                           for i in 1:Threads.nthreads())
+        # Update global maximum deviations
+        idp_bounds_delta_global[key] = max(idp_bounds_delta_global[key],
+                                           idp_bounds_delta_local[key][stride_size])
     end
 
     return nothing
 end
 
-@inline function save_bounds_check_errors(output_directory, time, iter, equations,
+@inline function save_bounds_check_errors(output_directory, u, time, iter, equations,
                                           limiter::SubcellLimiterIDP)
     (; local_minmax, positivity, spec_entropy, math_entropy) = limiter
-    (; idp_bounds_delta) = limiter.cache
+    (; idp_bounds_delta_local) = limiter.cache
+
+    stride_size = div(128, sizeof(eltype(u))) # = n
 
     # Print errors to output file
     open("$output_directory/deviations.txt", "a") do f
@@ -112,35 +126,38 @@
         if local_minmax
             for v in limiter.local_minmax_variables_cons
                 v_string = string(v)
-                print(f, ", ", idp_bounds_delta[Symbol(v_string, "_min")][1], ", ",
-                      idp_bounds_delta[Symbol(v_string, "_max")][1])
+                print(f, ", ",
+                      idp_bounds_delta_local[Symbol(v_string, "_min")][stride_size],
+                      ", ",
+                      idp_bounds_delta_local[Symbol(v_string, "_max")][stride_size])
             end
         end
         if spec_entropy
-            print(f, ", ", idp_bounds_delta[:spec_entropy_min][1])
+            print(f, ", ", idp_bounds_delta_local[:spec_entropy_min][stride_size])
         end
         if math_entropy
-            print(f, ", ", idp_bounds_delta[:math_entropy_max][1])
+            print(f, ", ", idp_bounds_delta_local[:math_entropy_max][stride_size])
         end
         if positivity
             for v in limiter.positivity_variables_cons
                 if v in limiter.local_minmax_variables_cons
                     continue
                 end
-                print(f, ", ", idp_bounds_delta[Symbol(string(v), "_min")][1])
+                print(f, ", ",
+                      idp_bounds_delta_local[Symbol(string(v), "_min")][stride_size])
             end
             for variable in limiter.positivity_variables_nonlinear
                 print(f, ", ",
-                      idp_bounds_delta[Symbol(string(variable), "_min")][1])
+                      idp_bounds_delta_local[Symbol(string(variable), "_min")][stride_size])
             end
         end
         println(f)
     end
-
-<<<<<<< HEAD
-    # Reset first entries of idp_bounds_delta
-    for (key, _) in idp_bounds_delta
-        idp_bounds_delta[key][1] = zero(eltype(idp_bounds_delta[key][1]))
+    # Reset local maximum deviations
+    for (key, _) in idp_bounds_delta_local
+        for i in 1:Threads.nthreads()
+            idp_bounds_delta_local[key][stride_size * i] = zero(eltype(idp_bounds_delta_local[key][stride_size]))
+        end
     end
 
     return nothing
@@ -373,41 +390,9 @@
                     mcl_bounds_delta_local[1, n_vars + 1] = max(mcl_bounds_delta_local[1,
                                                                                        n_vars + 1],
                                                                 error_pressure)
-=======
-    for (key, _) in idp_bounds_delta_local
-        # Calculate maximum deviations of all threads
-        idp_bounds_delta_local[key][stride_size] = maximum(idp_bounds_delta_local[key][stride_size * i]
-                                                           for i in 1:Threads.nthreads())
-        # Update global maximum deviations
-        idp_bounds_delta_global[key] = max(idp_bounds_delta_global[key],
-                                           idp_bounds_delta_local[key][stride_size])
-    end
-
-    if save_errors
-        # Print to output file
-        open("$output_directory/deviations.txt", "a") do f
-            print(f, iter, ", ", time)
-            if local_minmax
-                for v in limiter.local_minmax_variables_cons
-                    v_string = string(v)
-                    print(f, ", ",
-                          idp_bounds_delta_local[Symbol(v_string, "_min")][stride_size],
-                          ", ",
-                          idp_bounds_delta_local[Symbol(v_string, "_max")][stride_size])
-                end
-            end
-            if positivity
-                for v in limiter.positivity_variables_cons
-                    if v in limiter.local_minmax_variables_cons
-                        continue
-                    end
-                    print(f, ", ",
-                          idp_bounds_delta_local[Symbol(string(v), "_min")][stride_size])
->>>>>>> 4b07706f
-                end
-            end
-        end
-<<<<<<< HEAD
+                end
+            end
+        end
 
         # Limited bar states \bar{u}^{Lim} = \bar{u} + Δf^{Lim} / λ
         # Checking the bounds for...
@@ -519,12 +504,6 @@
                                                                 error_pressure)
                     error_pressure = zero(eltype(mcl_bounds_delta_local))
                 end
-=======
-        # Reset local maximum deviations
-        for (key, _) in idp_bounds_delta_local
-            for i in 1:Threads.nthreads()
-                idp_bounds_delta_local[key][stride_size * i] = zero(eltype(idp_bounds_delta_local[key][stride_size]))
->>>>>>> 4b07706f
             end
         end
     elseif limiter.positivity_limiter_pressure
@@ -681,7 +660,7 @@
     return nothing
 end
 
-@inline function save_bounds_check_errors(output_directory, time, iter, equations,
+@inline function save_bounds_check_errors(output_directory, u, time, iter, equations,
                                           limiter::SubcellLimiterMCL)
     (; mcl_bounds_delta_local) = limiter.cache
 
